/*
 * Copyright (C) 2016 The Android Open Source Project
 *
 * Licensed under the Apache License, Version 2.0 (the "License");
 * you may not use this file except in compliance with the License.
 * You may obtain a copy of the License at
 *
 *      http://www.apache.org/licenses/LICENSE-2.0
 *
 * Unless required by applicable law or agreed to in writing, software
 * distributed under the License is distributed on an "AS IS" BASIS,
 * WITHOUT WARRANTIES OR CONDITIONS OF ANY KIND, either express or implied.
 * See the License for the specific language governing permissions and
 * limitations under the License.
 */

package com.android.launcher3.provider;

import static android.os.Process.myUserHandle;

import static com.android.launcher3.BuildConfig.WIDGETS_ENABLED;
import static com.android.launcher3.Flags.enableLauncherBrMetricsFixed;
import static com.android.launcher3.InvariantDeviceProfile.TYPE_MULTI_DISPLAY;
import static com.android.launcher3.LauncherPrefs.APP_WIDGET_IDS;
import static com.android.launcher3.LauncherPrefs.IS_FIRST_LOAD_AFTER_RESTORE;
import static com.android.launcher3.LauncherPrefs.OLD_APP_WIDGET_IDS;
import static com.android.launcher3.LauncherPrefs.RESTORE_DEVICE;
import static com.android.launcher3.LauncherSettings.Favorites.ITEM_TYPE;
import static com.android.launcher3.LauncherSettings.Favorites.ITEM_TYPE_APPLICATION;
import static com.android.launcher3.LauncherSettings.Favorites.ITEM_TYPE_APPWIDGET;
import static com.android.launcher3.provider.LauncherDbUtils.dropTable;
import static com.android.launcher3.widget.LauncherWidgetHolder.APPWIDGET_HOST_ID;

import android.app.backup.BackupManager;
import android.appwidget.AppWidgetHost;
import android.appwidget.AppWidgetManager;
import android.appwidget.AppWidgetProviderInfo;
import android.content.ContentValues;
import android.content.Context;
import android.content.Intent;
import android.content.pm.LauncherActivityInfo;
import android.database.Cursor;
import android.database.sqlite.SQLiteDatabase;
import android.os.UserHandle;
import android.text.TextUtils;
import android.util.Log;
import android.util.LongSparseArray;
import android.util.SparseLongArray;

import androidx.annotation.NonNull;
import androidx.annotation.VisibleForTesting;
import androidx.annotation.WorkerThread;

import com.android.launcher3.InvariantDeviceProfile;
import com.android.launcher3.LauncherAppState;
import com.android.launcher3.LauncherFiles;
import com.android.launcher3.LauncherPrefs;
import com.android.launcher3.LauncherSettings;
import com.android.launcher3.LauncherSettings.Favorites;
import com.android.launcher3.Utilities;
import com.android.launcher3.backuprestore.LauncherRestoreEventLogger;
import com.android.launcher3.backuprestore.LauncherRestoreEventLogger.RestoreError;
import com.android.launcher3.logging.FileLog;
import com.android.launcher3.model.DeviceGridState;
import com.android.launcher3.model.LoaderTask;
import com.android.launcher3.model.ModelDbController;
import com.android.launcher3.model.data.AppInfo;
import com.android.launcher3.model.data.LauncherAppWidgetInfo;
import com.android.launcher3.model.data.WorkspaceItemInfo;
import com.android.launcher3.pm.UserCache;
import com.android.launcher3.provider.LauncherDbUtils.SQLiteTransaction;
import com.android.launcher3.util.ApiWrapper;
import com.android.launcher3.util.ContentWriter;
import com.android.launcher3.util.IntArray;
import com.android.launcher3.util.LogConfig;

import java.io.InvalidObjectException;
import java.util.Arrays;
import java.util.Collection;
import java.util.List;
import java.util.Map;
import java.util.stream.Collectors;

/**
 * Utility class to update DB schema after it has been restored.
 *
 * This task is executed when Launcher starts for the first time and not immediately after restore.
 * This helps keep the model consistent if the launcher updates between restore and first startup.
 */
public class RestoreDbTask {

    private static final String TAG = "RestoreDbTask";
    public static final String RESTORED_DEVICE_TYPE = "restored_task_pending";
    public static final String FIRST_LOAD_AFTER_RESTORE_KEY = "first_load_after_restore";

    private static final String INFO_COLUMN_NAME = "name";
    private static final String INFO_COLUMN_DEFAULT_VALUE = "dflt_value";

    public static final String APPWIDGET_OLD_IDS = "appwidget_old_ids";
    public static final String APPWIDGET_IDS = "appwidget_ids";
    @VisibleForTesting
    public static final String[] DB_COLUMNS_TO_LOG = {"profileId", "title", "itemType", "screen",
            "container", "cellX", "cellY", "spanX", "spanY", "intent", "appWidgetProvider",
            "appWidgetId", "restored"};

    /**
     * Tries to restore the backup DB if needed
     */
    public static void restoreIfNeeded(Context context, ModelDbController dbController) {
        if (!isPending(context)) {
            Log.d(TAG, "No restore task pending, exiting RestoreDbTask");
            return;
        }
        if (!performRestore(context, dbController)) {
            dbController.createEmptyDB();
        }

        // Obtain InvariantDeviceProfile first before setting pending to false, so
        // InvariantDeviceProfile won't switch to new grid when initializing.
        InvariantDeviceProfile idp = InvariantDeviceProfile.INSTANCE.get(context);

        // Set is pending to false irrespective of the result, so that it doesn't get
        // executed again.
        LauncherPrefs.get(context).removeSync(RESTORE_DEVICE);

        DeviceGridState deviceGridState = new DeviceGridState(context);
        FileLog.d(TAG, "restoreIfNeeded: deviceGridState from context: " + deviceGridState);
        String oldPhoneFileName = deviceGridState.getDbFile();
        List<String> previousDbs = existingDbs(context);
        removeOldDBs(context, oldPhoneFileName);
        // The idp before this contains data about the old phone, after this it becomes the idp
        // of the current phone.
        FileLog.d(TAG, "Resetting IDP to default for restore dest device");
        idp.reset(context);
        trySettingPreviousGridAsCurrent(context, idp, oldPhoneFileName, previousDbs);
    }


    /**
     * Try setting the gird used in the previous phone to the new one. If the current device doesn't
     * support the previous grid option it will not be set.
     */
    private static void trySettingPreviousGridAsCurrent(Context context, InvariantDeviceProfile idp,
            String oldPhoneDbFileName, List<String> previousDbs) {
        InvariantDeviceProfile.GridOption oldPhoneGridOption = idp.getGridOptionFromFileName(
                context, oldPhoneDbFileName);
        // The grid option could be null if current phone doesn't support the previous db.
        if (oldPhoneGridOption != null) {
            FileLog.d(TAG, "trySettingPreviousGridAsCurrent:"
                    + ", oldPhoneDbFileName: " + oldPhoneDbFileName
                    + ", oldPhoneGridOption: " + oldPhoneGridOption
                    + ", previousDbs: " + previousDbs);

            /* If the user only used the default db on the previous phone and the new default db is
             * bigger than or equal to the previous one, then keep the new default db */
            if (previousDbs.size() == 1 && oldPhoneGridOption.numColumns <= idp.numColumns
                    && oldPhoneGridOption.numRows <= idp.numRows) {
                /* Keep the user in default grid */
                FileLog.d(TAG, "Keeping default db from restore as current grid");
                return;
            }
            /*
             * Here we are setting the previous db as the current one.
             */
            FileLog.d(TAG, "Setting grid from old device as current grid: "
                + "oldPhoneGridOption:" + oldPhoneGridOption.name);
            idp.setCurrentGrid(context, oldPhoneGridOption.name);
        }
    }

    /**
     * Returns a list of paths of the existing launcher dbs.
     */
    @VisibleForTesting
    public static List<String> existingDbs(Context context) {
        // At this point idp.dbFile contains the name of the dbFile from the previous phone
        return LauncherFiles.GRID_DB_FILES.stream()
<<<<<<< HEAD
                .filter(dbName -> new File(dbName).exists())
                .collect(Collectors.toList());
=======
                .filter(dbName -> context.getDatabasePath(dbName).exists())
                .toList();
>>>>>>> b172e864
    }

    /**
     * Only keep the last database used on the previous device.
     */
    @VisibleForTesting
    public static void removeOldDBs(Context context, String oldPhoneDbFileName) {
        // At this point idp.dbFile contains the name of the dbFile from the previous phone
        LauncherFiles.GRID_DB_FILES.stream()
                .filter(dbName -> !dbName.equals(oldPhoneDbFileName))
                .forEach(dbName -> {
                    if (context.getDatabasePath(dbName).delete()) {
                        FileLog.d(TAG, "Removed old grid db file: " + dbName);
                    }
                });
    }

    private static boolean performRestore(Context context, ModelDbController controller) {
        SQLiteDatabase db = controller.getDb();
        FileLog.d(TAG, "performRestore: starting restore from db");
        try (SQLiteTransaction t = new SQLiteTransaction(db)) {
            RestoreDbTask task = new RestoreDbTask();
            BackupManager backupManager = new BackupManager(context);
            LauncherRestoreEventLogger restoreEventLogger =
                    LauncherRestoreEventLogger.Companion.newInstance(context);
            task.sanitizeDB(context, controller, db, backupManager, restoreEventLogger);
            task.restoreAppWidgetIdsIfExists(context, controller, restoreEventLogger);
            t.commit();
            return true;
        } catch (Exception e) {
            FileLog.e(TAG, "Failed to verify db", e);
            return false;
        }
    }

    /**
     * Makes the following changes in the provider DB.
     *   1. Removes all entries belonging to any profiles that were not restored.
     *   2. Marks all entries as restored. The flags are updated during first load or as
     *      the restored apps get installed.
     *   3. If the user serial for any restored profile is different than that of the previous
     *      device, update the entries to the new profile id.
     *   4. If restored from a single display backup, remove gaps between screenIds
     *   5. Override shortcuts that need to be replaced.
     *
     * @return number of items deleted
     */
    @VisibleForTesting
    protected int sanitizeDB(Context context, ModelDbController controller, SQLiteDatabase db,
            BackupManager backupManager, LauncherRestoreEventLogger restoreEventLogger)
            throws Exception {
        logFavoritesTable(db, "Old Launcher Database before sanitizing:", null, null);
        // Primary user ids
        long myProfileId = controller.getSerialNumberForUser(myUserHandle());
        long oldProfileId = getDefaultProfileId(db);
        FileLog.d(TAG, "sanitizeDB: myProfileId= " + myProfileId
                + ", oldProfileId= " + oldProfileId);
        LongSparseArray<Long> oldManagedProfileIds = getManagedProfileIds(db, oldProfileId);
        LongSparseArray<Long> profileMapping = new LongSparseArray<>(oldManagedProfileIds.size()
                + 1);

        // Build mapping of restored profile ids to their new profile ids.
        profileMapping.put(oldProfileId, myProfileId);
        for (int i = oldManagedProfileIds.size() - 1; i >= 0; --i) {
            long oldManagedProfileId = oldManagedProfileIds.keyAt(i);
            UserHandle user = getUserForAncestralSerialNumber(backupManager, oldManagedProfileId);
            if (user != null) {
                long newManagedProfileId = controller.getSerialNumberForUser(user);
                profileMapping.put(oldManagedProfileId, newManagedProfileId);
                FileLog.d(TAG, "sanitizeDB: managed profile id=" + oldManagedProfileId
                        + " should be mapped to new id=" + newManagedProfileId);
            } else {
                FileLog.e(TAG, "sanitizeDB: No User found for old profileId, Ancestral Serial "
                        + "Number: " + oldManagedProfileId);
            }
        }

        // Delete all entries which do not belong to any restored profile(s).
        int numProfiles = profileMapping.size();
        String[] profileIds = new String[numProfiles];
        profileIds[0] = Long.toString(oldProfileId);
        for (int i = numProfiles - 1; i >= 1; --i) {
            profileIds[i] = Long.toString(profileMapping.keyAt(i));
        }

        final String[] args = new String[profileIds.length];
        Arrays.fill(args, "?");
        final String where = "profileId NOT IN (" + TextUtils.join(", ", Arrays.asList(args)) + ")";
        logFavoritesTable(db, "items to delete from unrestored profiles:", where, profileIds);
        if (enableLauncherBrMetricsFixed()) {
            reportUnrestoredProfiles(db, where, profileIds, restoreEventLogger);
        }
        int itemsDeletedCount = db.delete(Favorites.TABLE_NAME, where, profileIds);
        FileLog.d(TAG, itemsDeletedCount + " total items from unrestored user(s) were deleted");

        // Mark all items as restored.
        boolean keepAllIcons = Utilities.isPropertyEnabled(LogConfig.KEEP_ALL_ICONS);
        ContentValues values = new ContentValues();
        values.put(Favorites.RESTORED, WorkspaceItemInfo.FLAG_RESTORED_ICON
                | (keepAllIcons ? WorkspaceItemInfo.FLAG_RESTORE_STARTED : 0));
        db.update(Favorites.TABLE_NAME, values, null, null);

        // Mark widgets with appropriate restore flag.
        values.put(Favorites.RESTORED,  LauncherAppWidgetInfo.FLAG_ID_NOT_VALID
                | LauncherAppWidgetInfo.FLAG_PROVIDER_NOT_READY
                | LauncherAppWidgetInfo.FLAG_UI_NOT_READY
                | (keepAllIcons ? LauncherAppWidgetInfo.FLAG_RESTORE_STARTED : 0));
        db.update(Favorites.TABLE_NAME, values, "itemType = ?",
                new String[]{Integer.toString(Favorites.ITEM_TYPE_APPWIDGET)});

        // Migrate ids. To avoid any overlap, we initially move conflicting ids to a temp
        // location. Using Long.MIN_VALUE since profile ids can not be negative, so there will
        // be no overlap.
        final long tempLocationOffset = Long.MIN_VALUE;
        SparseLongArray tempMigratedIds = new SparseLongArray(profileMapping.size());
        int numTempMigrations = 0;
        for (int i = profileMapping.size() - 1; i >= 0; --i) {
            long oldId = profileMapping.keyAt(i);
            long newId = profileMapping.valueAt(i);

            if (oldId != newId) {
                if (profileMapping.indexOfKey(newId) >= 0) {
                    tempMigratedIds.put(numTempMigrations, newId);
                    numTempMigrations++;
                    newId = tempLocationOffset + newId;
                }
                migrateProfileId(db, oldId, newId);
            }
        }

        // Migrate ids from their temporary id to their actual final id.
        for (int i = tempMigratedIds.size() - 1; i >= 0; --i) {
            long newId = tempMigratedIds.valueAt(i);
            migrateProfileId(db, tempLocationOffset + newId, newId);
        }

        if (myProfileId != oldProfileId) {
            changeDefaultColumn(db, myProfileId);
        }

        // If restored from a single display backup, remove gaps between screenIds
        if (LauncherPrefs.get(context).get(RESTORE_DEVICE) != TYPE_MULTI_DISPLAY) {
            removeScreenIdGaps(db);
        }

        // Override shortcuts
        maybeOverrideShortcuts(context, controller, db, myProfileId);
        return itemsDeletedCount;
    }

    /**
     * Remove gaps between screenIds to make sure no empty pages are left in between.
     *
     * e.g. [0, 3, 4, 6, 7] -> [0, 1, 2, 3, 4]
     */
    protected void removeScreenIdGaps(SQLiteDatabase db) {
        FileLog.d(TAG, "Removing gaps between screenIds");
        IntArray distinctScreens = LauncherDbUtils.queryIntArray(true, db, Favorites.TABLE_NAME,
                Favorites.SCREEN, Favorites.CONTAINER + " = " + Favorites.CONTAINER_DESKTOP, null,
                Favorites.SCREEN);
        if (distinctScreens.isEmpty()) {
            return;
        }

        StringBuilder sql = new StringBuilder("UPDATE ").append(Favorites.TABLE_NAME)
                .append(" SET ").append(Favorites.SCREEN).append(" =\nCASE\n");
        int screenId = distinctScreens.contains(0) ? 0 : 1;
        for (int i = 0; i < distinctScreens.size(); i++) {
            sql.append("WHEN ").append(Favorites.SCREEN).append(" == ")
                    .append(distinctScreens.get(i)).append(" THEN ").append(screenId++).append("\n");
        }
        sql.append("ELSE screen\nEND WHERE ").append(Favorites.CONTAINER).append(" = ")
                .append(Favorites.CONTAINER_DESKTOP).append(";");
        db.execSQL(sql.toString());
    }

    /**
     * Updates profile id of all entries from {@param oldProfileId} to {@param newProfileId}.
     */
    protected void migrateProfileId(SQLiteDatabase db, long oldProfileId, long newProfileId) {
        FileLog.d(TAG, "Changing profile user id from " + oldProfileId + " to " + newProfileId);
        // Update existing entries.
        ContentValues values = new ContentValues();
        values.put(Favorites.PROFILE_ID, newProfileId);
        db.update(Favorites.TABLE_NAME, values, "profileId = ?",
                new String[]{Long.toString(oldProfileId)});
    }


    /**
     * Changes the default value for the column.
     */
    protected void changeDefaultColumn(SQLiteDatabase db, long newProfileId) {
        db.execSQL("ALTER TABLE favorites RENAME TO favorites_old;");
        Favorites.addTableToDb(db, newProfileId, false);
        db.execSQL("INSERT INTO favorites SELECT * FROM favorites_old;");
        dropTable(db, "favorites_old");
    }

    /**
     * Returns a list of the managed profile id(s) used in the favorites table of the provided db.
     */
    private LongSparseArray<Long> getManagedProfileIds(SQLiteDatabase db, long defaultProfileId) {
        LongSparseArray<Long> ids = new LongSparseArray<>();
        try (Cursor c = db.rawQuery("SELECT profileId from favorites WHERE profileId != ? "
                + "GROUP BY profileId", new String[] {Long.toString(defaultProfileId)})) {
            while (c.moveToNext()) {
                ids.put(c.getLong(c.getColumnIndex(Favorites.PROFILE_ID)), null);
            }
        }
        return ids;
    }

    /**
     * Returns a UserHandle of a restored managed profile with the given serial number, or null
     * if none found.
     */
    private UserHandle getUserForAncestralSerialNumber(BackupManager backupManager,
            long ancestralSerialNumber) {
        return backupManager.getUserForAncestralSerialNumber(ancestralSerialNumber);
    }

    /**
     * Returns the profile id used in the favorites table of the provided db.
     */
    protected long getDefaultProfileId(SQLiteDatabase db) throws Exception {
        try (Cursor c = db.rawQuery("PRAGMA table_info (favorites)", null)) {
            int nameIndex = c.getColumnIndex(INFO_COLUMN_NAME);
            while (c.moveToNext()) {
                if (Favorites.PROFILE_ID.equals(c.getString(nameIndex))) {
                    return c.getLong(c.getColumnIndex(INFO_COLUMN_DEFAULT_VALUE));
                }
            }
            throw new InvalidObjectException("Table does not have a profile id column");
        }
    }

    public static boolean isPending(Context context) {
        return LauncherPrefs.get(context).has(RESTORE_DEVICE);
    }

    /**
     * Marks the DB state as pending restoration
     */
    public static void setPending(Context context) {
        DeviceGridState deviceGridState = new DeviceGridState(context);
        FileLog.d(TAG, "restore initiated from backup: DeviceGridState=" + deviceGridState);
        LauncherPrefs.get(context).putSync(RESTORE_DEVICE.to(deviceGridState.getDeviceType()));
        LauncherPrefs.get(context).putSync(IS_FIRST_LOAD_AFTER_RESTORE.to(true));
    }

    @WorkerThread
    @VisibleForTesting
    void restoreAppWidgetIdsIfExists(Context context, ModelDbController controller,
            LauncherRestoreEventLogger restoreEventLogger) {
        LauncherPrefs lp = LauncherPrefs.get(context);
        if (lp.has(APP_WIDGET_IDS, OLD_APP_WIDGET_IDS)) {
            AppWidgetHost host = new AppWidgetHost(context, APPWIDGET_HOST_ID);
            restoreAppWidgetIds(context, controller, restoreEventLogger,
                    IntArray.fromConcatString(lp.get(OLD_APP_WIDGET_IDS)).toArray(),
                    IntArray.fromConcatString(lp.get(APP_WIDGET_IDS)).toArray(),
                    host);
        } else {
            FileLog.d(TAG, "Did not receive new app widget id map during Launcher restore");
        }

        lp.remove(APP_WIDGET_IDS, OLD_APP_WIDGET_IDS);
    }

    /**
     * Updates the app widgets whose id has changed during the restore process.
     */
    @WorkerThread
    private void restoreAppWidgetIds(Context context, ModelDbController controller,
            LauncherRestoreEventLogger launcherRestoreEventLogger, int[] oldWidgetIds,
            int[] newWidgetIds, @NonNull AppWidgetHost host) {
        if (!WIDGETS_ENABLED) {
            FileLog.e(TAG, "Skipping widget ID remap as widgets not supported");
            host.deleteHost();
            launcherRestoreEventLogger.logFavoritesItemsRestoreFailed(Favorites.ITEM_TYPE_APPWIDGET,
                    oldWidgetIds.length, RestoreError.WIDGETS_DISABLED);
            return;
        }
        if (!RestoreDbTask.isPending(context)) {
            // Someone has already gone through our DB once, probably LoaderTask. Skip any further
            // modifications of the DB.
            FileLog.e(TAG, "Skipping widget ID remap as DB already in use");
            for (int widgetId : newWidgetIds) {
                FileLog.d(TAG, "Deleting widgetId: " + widgetId);
                host.deleteAppWidgetId(widgetId);
            }
            return;
        }

        final AppWidgetManager widgets = AppWidgetManager.getInstance(context);

        FileLog.d(TAG, "restoreAppWidgetIds: "
                + "oldWidgetIds=" + IntArray.wrap(oldWidgetIds).toConcatString()
                + ", newWidgetIds=" + IntArray.wrap(newWidgetIds).toConcatString());

        // TODO(b/234700507): Remove the logs after the bug is fixed
        logDatabaseWidgetInfo(controller);

        for (int i = 0; i < oldWidgetIds.length; i++) {
            FileLog.i(TAG, "migrating appWidgetId: " + oldWidgetIds[i] + " => " + newWidgetIds[i]);

            final AppWidgetProviderInfo provider = widgets.getAppWidgetInfo(newWidgetIds[i]);
            final int state;
            if (LoaderTask.isValidProvider(provider)) {
                // This will ensure that we show 'Click to setup' UI if required.
                state = LauncherAppWidgetInfo.FLAG_UI_NOT_READY;
            } else {
                state = LauncherAppWidgetInfo.FLAG_PROVIDER_NOT_READY;
            }

            // b/135926478: Work profile widget restore is broken in platform. This forces us to
            // recreate the widget during loading with the correct host provider.
            long mainProfileId = UserCache.INSTANCE.get(context)
                    .getSerialNumberForUser(myUserHandle());
            long controllerProfileId = controller.getSerialNumberForUser(myUserHandle());
            String oldWidgetId = Integer.toString(oldWidgetIds[i]);
            final String where = "appWidgetId=? and (restored & 1) = 1 and profileId=?";
            String profileId = Long.toString(mainProfileId);
            final String[] args = new String[] { oldWidgetId, profileId };
            FileLog.d(TAG, "restoreAppWidgetIds: querying profile id=" + profileId
                    + " with controller profile ID=" + controllerProfileId);
            int result = new ContentWriter(context,
                    new ContentWriter.CommitParams(controller, where, args))
                    .put(LauncherSettings.Favorites.APPWIDGET_ID, newWidgetIds[i])
                    .put(LauncherSettings.Favorites.RESTORED, state)
                    .commit();
            if (result == 0) {
                // TODO(b/234700507): Remove the logs after the bug is fixed
                FileLog.e(TAG, "restoreAppWidgetIds: remapping failed since the widget is not in"
                        + " the database anymore");
                try (Cursor cursor = controller.getDb().query(
                        Favorites.TABLE_NAME,
                        new String[]{Favorites.APPWIDGET_ID},
                        "appWidgetId=?", new String[]{oldWidgetId}, null, null, null)) {
                    if (!cursor.moveToFirst()) {
                        // The widget no long exists.
                        FileLog.d(TAG, "Deleting widgetId: " + newWidgetIds[i] + " with old id: "
                                + oldWidgetId);
                        host.deleteAppWidgetId(newWidgetIds[i]);
                        launcherRestoreEventLogger.logSingleFavoritesItemRestoreFailed(
                                ITEM_TYPE_APPWIDGET,
                                RestoreError.WIDGET_REMOVED
                        );
                    }
                }
            }
        }

        logFavoritesTable(controller.getDb(), "launcher db after remap widget ids", null, null);
        LauncherAppState.INSTANCE.executeIfCreated(app -> app.getModel().forceReload());
    }

    private static void logDatabaseWidgetInfo(ModelDbController controller) {
        try (Cursor cursor = controller.getDb().query(Favorites.TABLE_NAME,
                new String[]{Favorites.APPWIDGET_ID, Favorites.RESTORED, Favorites.PROFILE_ID},
                Favorites.APPWIDGET_ID + "!=" + LauncherAppWidgetInfo.NO_ID, null,
                null, null, null)) {
            IntArray widgetIdList = new IntArray();
            IntArray widgetRestoreList = new IntArray();
            IntArray widgetProfileIdList = new IntArray();

            if (cursor.moveToFirst()) {
                final int widgetIdColumnIndex = cursor.getColumnIndex(Favorites.APPWIDGET_ID);
                final int widgetRestoredColumnIndex = cursor.getColumnIndex(Favorites.RESTORED);
                final int widgetProfileIdIndex = cursor.getColumnIndex(Favorites.PROFILE_ID);
                while (!cursor.isAfterLast()) {
                    int widgetId = cursor.getInt(widgetIdColumnIndex);
                    int widgetRestoredFlag = cursor.getInt(widgetRestoredColumnIndex);
                    int widgetProfileId = cursor.getInt(widgetProfileIdIndex);

                    widgetIdList.add(widgetId);
                    widgetRestoreList.add(widgetRestoredFlag);
                    widgetProfileIdList.add(widgetProfileId);
                    cursor.moveToNext();
                }
            }

            StringBuilder builder = new StringBuilder();
            builder.append("[");
            for (int i = 0; i < widgetIdList.size(); i++) {
                builder.append("[appWidgetId=")
                        .append(widgetIdList.get(i))
                        .append(", restoreFlag=")
                        .append(widgetRestoreList.get(i))
                        .append(", profileId=")
                        .append(widgetProfileIdList.get(i))
                        .append("]");
            }
            builder.append("]");
            Log.d(TAG, "restoreAppWidgetIds: all widget ids in database: " + builder);
        } catch (Exception ex) {
            Log.e(TAG, "Getting widget ids from the database failed", ex);
        }
    }

    protected static void maybeOverrideShortcuts(Context context, ModelDbController controller,
            SQLiteDatabase db, long currentUser) {
        Map<String, LauncherActivityInfo> activityOverrides =
                ApiWrapper.INSTANCE.get(context).getActivityOverrides();
        if (activityOverrides == null || activityOverrides.isEmpty()) {
            return;
        }

        try (Cursor c = db.query(Favorites.TABLE_NAME,
                new String[]{Favorites._ID, Favorites.INTENT},
                String.format("%s=? AND %s=? AND ( %s )", Favorites.ITEM_TYPE, Favorites.PROFILE_ID,
                        getTelephonyIntentSQLLiteSelection(activityOverrides.keySet())),
                new String[]{String.valueOf(ITEM_TYPE_APPLICATION), String.valueOf(currentUser)},
                null, null, null);
             SQLiteTransaction t = new SQLiteTransaction(db)) {
            final int idIndex = c.getColumnIndexOrThrow(Favorites._ID);
            final int intentIndex = c.getColumnIndexOrThrow(Favorites.INTENT);
            while (c.moveToNext()) {
                LauncherActivityInfo override = activityOverrides.get(Intent.parseUri(
                        c.getString(intentIndex), 0).getComponent().getPackageName());
                if (override != null) {
                    ContentValues values = new ContentValues();
                    values.put(Favorites.PROFILE_ID,
                            controller.getSerialNumberForUser(override.getUser()));
                    values.put(Favorites.INTENT, AppInfo.makeLaunchIntent(override).toUri(0));
                    db.update(Favorites.TABLE_NAME, values, String.format("%s=?", Favorites._ID),
                            new String[]{String.valueOf(c.getInt(idIndex))});
                }
            }
            t.commit();
        } catch (Exception ex) {
            Log.e(TAG, "Error while overriding shortcuts", ex);
        }
    }

    private static String getTelephonyIntentSQLLiteSelection(Collection<String> packages) {
        return packages.stream().map(
                packageToChange -> String.format("intent LIKE '%%' || '%s' || '%%' ",
                        packageToChange)).collect(
                Collectors.joining(" OR "));
    }

    /**
     * Queries and logs the items from the Favorites table in the launcher db.
     * This is to understand why items might be missing during the restore process for Launcher.
     * @param database The Launcher db to query from.
     * @param logHeader First line in log statement, used to explain what is being logged.
     * @param where The SELECT statement to query items.
     * @param profileIds The profile ID's for each user profile.
     */
    public static void logFavoritesTable(SQLiteDatabase database, @NonNull String logHeader,
            String where, String[] profileIds) {
        try (Cursor cursor = database.query(
                /* table */ Favorites.TABLE_NAME,
                /* columns */ DB_COLUMNS_TO_LOG,
                /* selection */ where,
                /* selection args */ profileIds,
                /* groupBy */ null,
                /* having */ null,
                /* orderBy */ null
        )) {
            if (cursor.moveToFirst()) {
                String[] columnNames = cursor.getColumnNames();
                StringBuilder stringBuilder = new StringBuilder(logHeader + "\n");
                do {
                    for (String columnName : columnNames) {
                        stringBuilder.append(columnName)
                                .append("=")
                                .append(cursor.getString(
                                        cursor.getColumnIndex(columnName)))
                                .append(" ");
                    }
                    stringBuilder.append("\n");
                } while (cursor.moveToNext());
                FileLog.d(TAG, stringBuilder.toString());
            } else {
                FileLog.d(TAG, "logFavoritesTable: No items found from query for "
                        + "\"" + logHeader + "\"");
            }
        } catch (Exception e) {
            FileLog.e(TAG, "logFavoritesTable: Error reading from database", e);
        }
    }


    /**
     * Queries and reports the count of each itemType to be removed due to unrestored profiles.
     * @param database The Launcher db to query from.
     * @param where Query being used for to find unrestored profiles
     * @param profileIds profile ids that were not restored
     * @param restoreEventLogger Backup/Restore Logger to report metrics
     */
    private void reportUnrestoredProfiles(SQLiteDatabase database, String where,
            String[] profileIds, LauncherRestoreEventLogger restoreEventLogger) {
        final String query = "SELECT itemType, COUNT(*) AS count FROM favorites WHERE "
                + where + " GROUP BY itemType";
        try (Cursor cursor = database.rawQuery(query, profileIds)) {
            if (cursor.moveToFirst()) {
                do {
                    restoreEventLogger.logFavoritesItemsRestoreFailed(
                            cursor.getInt(cursor.getColumnIndexOrThrow(ITEM_TYPE)),
                            cursor.getInt(cursor.getColumnIndexOrThrow("count")),
                            RestoreError.PROFILE_NOT_RESTORED
                    );
                } while (cursor.moveToNext());
            }
        } catch (Exception e) {
            FileLog.e(TAG, "reportUnrestoredProfiles: Error reading from database", e);
        }
    }
}<|MERGE_RESOLUTION|>--- conflicted
+++ resolved
@@ -175,13 +175,8 @@
     public static List<String> existingDbs(Context context) {
         // At this point idp.dbFile contains the name of the dbFile from the previous phone
         return LauncherFiles.GRID_DB_FILES.stream()
-<<<<<<< HEAD
-                .filter(dbName -> new File(dbName).exists())
+                .filter(dbName -> context.getDatabasePath(dbName).exists())
                 .collect(Collectors.toList());
-=======
-                .filter(dbName -> context.getDatabasePath(dbName).exists())
-                .toList();
->>>>>>> b172e864
     }
 
     /**
