/*
 * Copyright (C) 2008 The Android Open Source Project
 *
 * Licensed under the Apache License, Version 2.0 (the "License");
 * you may not use this file except in compliance with the License.
 * You may obtain a copy of the License at
 *
 *      http://www.apache.org/licenses/LICENSE-2.0
 *
 * Unless required by applicable law or agreed to in writing, software
 * distributed under the License is distributed on an "AS IS" BASIS,
 * WITHOUT WARRANTIES OR CONDITIONS OF ANY KIND, either express or implied.
 * See the License for the specific language governing permissions and
 * limitations under the License.
 */

package com.android.launcher3.folder;

import static com.android.launcher3.folder.ClippedFolderIconLayoutRule.MAX_NUM_ITEMS_IN_PREVIEW;
import static com.android.launcher3.folder.PreviewItemManager.INITIAL_ITEM_ANIMATION_DURATION;
import static com.android.launcher3.logging.StatsLogManager.LauncherEvent.LAUNCHER_FOLDER_AUTO_LABELED;
import static com.android.launcher3.logging.StatsLogManager.LauncherEvent.LAUNCHER_FOLDER_AUTO_LABELING_SKIPPED_EMPTY_PRIMARY;
import static com.android.launcher3.logging.StatsLogManager.LauncherEvent.LAUNCHER_FOLDER_AUTO_LABELING_SKIPPED_EMPTY_SUGGESTIONS;

import android.animation.Animator;
import android.animation.AnimatorListenerAdapter;
import android.animation.ObjectAnimator;
import android.content.Context;
import android.graphics.Canvas;
import android.graphics.PointF;
import android.graphics.Rect;
import android.graphics.drawable.Drawable;
import android.util.AttributeSet;
import android.util.Property;
import android.view.LayoutInflater;
import android.view.MotionEvent;
import android.view.View;
import android.view.ViewDebug;
import android.view.ViewGroup;
import android.widget.FrameLayout;

import androidx.annotation.NonNull;

import com.android.launcher3.Alarm;
import com.android.launcher3.BubbleTextView;
import com.android.launcher3.CellLayout;
import com.android.launcher3.CheckLongPressHelper;
import com.android.launcher3.DeviceProfile;
import com.android.launcher3.DropTarget.DragObject;
import com.android.launcher3.Launcher;
import com.android.launcher3.LauncherSettings;
import com.android.launcher3.OnAlarmListener;
import com.android.launcher3.R;
import com.android.launcher3.Reorderable;
import com.android.launcher3.Utilities;
import com.android.launcher3.Workspace;
import com.android.launcher3.allapps.AllAppsContainerView;
import com.android.launcher3.anim.Interpolators;
import com.android.launcher3.config.FeatureFlags;
import com.android.launcher3.dot.FolderDotInfo;
import com.android.launcher3.dragndrop.BaseItemDragListener;
import com.android.launcher3.dragndrop.DragLayer;
import com.android.launcher3.dragndrop.DragView;
import com.android.launcher3.dragndrop.DraggableView;
import com.android.launcher3.icons.DotRenderer;
import com.android.launcher3.logger.LauncherAtom.FromState;
import com.android.launcher3.logger.LauncherAtom.ToState;
import com.android.launcher3.logging.InstanceId;
import com.android.launcher3.logging.StatsLogManager;
import com.android.launcher3.model.data.AppInfo;
import com.android.launcher3.model.data.FolderInfo;
import com.android.launcher3.model.data.FolderInfo.FolderListener;
import com.android.launcher3.model.data.FolderInfo.LabelState;
import com.android.launcher3.model.data.ItemInfo;
import com.android.launcher3.model.data.WorkspaceItemInfo;
import com.android.launcher3.touch.ItemClickHandler;
import com.android.launcher3.util.Executors;
import com.android.launcher3.util.Thunk;
import com.android.launcher3.views.ActivityContext;
import com.android.launcher3.views.IconLabelDotView;
import com.android.launcher3.widget.PendingAddShortcutInfo;

import java.util.ArrayList;
import java.util.List;
import java.util.function.Predicate;


/**
 * An icon that can appear on in the workspace representing an {@link Folder}.
 */
public class FolderIcon extends FrameLayout implements FolderListener, IconLabelDotView,
        DraggableView, Reorderable {

    @Thunk ActivityContext mActivity;
    @Thunk Folder mFolder;
    public FolderInfo mInfo;

    private CheckLongPressHelper mLongPressHelper;

    static final int DROP_IN_ANIMATION_DURATION = 400;

    // Flag whether the folder should open itself when an item is dragged over is enabled.
    public static final boolean SPRING_LOADING_ENABLED = true;

    // Delay when drag enters until the folder opens, in miliseconds.
    private static final int ON_OPEN_DELAY = 800;

    @Thunk BubbleTextView mFolderName;

    PreviewBackground mBackground = new PreviewBackground();
    private boolean mBackgroundIsVisible = true;

    FolderGridOrganizer mPreviewVerifier;
    ClippedFolderIconLayoutRule mPreviewLayoutRule;
    private PreviewItemManager mPreviewItemManager;
    private PreviewItemDrawingParams mTmpParams = new PreviewItemDrawingParams(0, 0, 0);
    private List<WorkspaceItemInfo> mCurrentPreviewItems = new ArrayList<>();

    boolean mAnimating = false;

    private Alarm mOpenAlarm = new Alarm();

    private boolean mForceHideDot;
    @ViewDebug.ExportedProperty(category = "launcher", deepExport = true)
    private FolderDotInfo mDotInfo = new FolderDotInfo();
    private DotRenderer mDotRenderer;
    @ViewDebug.ExportedProperty(category = "launcher", deepExport = true)
    private DotRenderer.DrawParams mDotParams;
    private float mDotScale;
    private Animator mDotScaleAnim;

    private Rect mTouchArea = new Rect();

    private final PointF mTranslationForReorderBounce = new PointF(0, 0);
    private final PointF mTranslationForReorderPreview = new PointF(0, 0);
    private float mScaleForReorderBounce = 1f;

    private static final Property<FolderIcon, Float> DOT_SCALE_PROPERTY
            = new Property<FolderIcon, Float>(Float.TYPE, "dotScale") {
        @Override
        public Float get(FolderIcon folderIcon) {
            return folderIcon.mDotScale;
        }

        @Override
        public void set(FolderIcon folderIcon, Float value) {
            folderIcon.mDotScale = value;
            folderIcon.invalidate();
        }
    };

    public FolderIcon(Context context, AttributeSet attrs) {
        super(context, attrs);
        init();
    }

    public FolderIcon(Context context) {
        super(context);
        init();
    }

    private void init() {
        mLongPressHelper = new CheckLongPressHelper(this);
        mPreviewLayoutRule = new ClippedFolderIconLayoutRule();
        mPreviewItemManager = new PreviewItemManager(this);
        mDotParams = new DotRenderer.DrawParams();
    }

    public static <T extends Context & ActivityContext> FolderIcon inflateFolderAndIcon(int resId,
            T activityContext, ViewGroup group, FolderInfo folderInfo) {
        Folder folder = Folder.fromXml(activityContext);

        FolderIcon icon = inflateIcon(resId, activityContext, group, folderInfo);
        folder.setFolderIcon(icon);
        folder.bind(folderInfo);
        icon.setFolder(folder);
        icon.mBackground.paddingY = icon.isInHotseat()
                ? 0 : activityContext.getDeviceProfile().cellYPaddingPx;
        return icon;
    }

    public static FolderIcon inflateIcon(int resId, ActivityContext activity, ViewGroup group,
            FolderInfo folderInfo) {
        @SuppressWarnings("all") // suppress dead code warning
        final boolean error = INITIAL_ITEM_ANIMATION_DURATION >= DROP_IN_ANIMATION_DURATION;
        if (error) {
            throw new IllegalStateException("DROP_IN_ANIMATION_DURATION must be greater than " +
                    "INITIAL_ITEM_ANIMATION_DURATION, as sequencing of adding first two items " +
                    "is dependent on this");
        }

        DeviceProfile grid = activity.getDeviceProfile();
        FolderIcon icon = (FolderIcon) LayoutInflater.from(group.getContext())
                .inflate(resId, group, false);

        icon.setClipToPadding(false);
        icon.mFolderName = icon.findViewById(R.id.folder_icon_name);
        icon.mFolderName.setText(folderInfo.title);
        icon.mFolderName.setCompoundDrawablePadding(0);
        FrameLayout.LayoutParams lp = (FrameLayout.LayoutParams) icon.mFolderName.getLayoutParams();
        lp.topMargin = grid.cellYPaddingPx + grid.iconSizePx + grid.iconDrawablePaddingPx;

        icon.setTag(folderInfo);
        icon.setOnClickListener(ItemClickHandler.INSTANCE);
        icon.mInfo = folderInfo;
        icon.mActivity = activity;
        icon.mDotRenderer = grid.mDotRendererWorkSpace;

        icon.setContentDescription(icon.getAccessiblityTitle(folderInfo.title));

        // Keep the notification dot up to date with the sum of all the content's dots.
        FolderDotInfo folderDotInfo = new FolderDotInfo();
        for (WorkspaceItemInfo si : folderInfo.contents) {
            folderDotInfo.addDotInfo(activity.getDotInfoForItem(si));
        }
        icon.setDotInfo(folderDotInfo);

        icon.setAccessibilityDelegate(activity.getAccessibilityDelegate());

        icon.mBackground.paddingY = icon.isInHotseat() ? 0 : grid.cellYPaddingPx;
        icon.mPreviewVerifier = new FolderGridOrganizer(activity.getDeviceProfile().inv);
        icon.mPreviewVerifier.setFolderInfo(folderInfo);
        icon.updatePreviewItems(false);

        folderInfo.addListener(icon);

        return icon;
    }

    public void animateBgShadowAndStroke() {
        mBackground.fadeInBackgroundShadow();
        mBackground.animateBackgroundStroke();
    }

    public BubbleTextView getFolderName() {
        return mFolderName;
    }

    public void getPreviewBounds(Rect outBounds) {
        mPreviewItemManager.recomputePreviewDrawingParams();
        mBackground.getBounds(outBounds);
    }

    public float getBackgroundStrokeWidth() {
        return mBackground.getStrokeWidth();
    }

    public Folder getFolder() {
        return mFolder;
    }

    private void setFolder(Folder folder) {
        mFolder = folder;
    }

    private boolean willAcceptItem(ItemInfo item) {
        final int itemType = item.itemType;
        return ((itemType == LauncherSettings.Favorites.ITEM_TYPE_APPLICATION ||
                itemType == LauncherSettings.Favorites.ITEM_TYPE_SHORTCUT ||
                itemType == LauncherSettings.Favorites.ITEM_TYPE_DEEP_SHORTCUT) &&
                item != mInfo && !mFolder.isOpen());
    }

    public boolean acceptDrop(ItemInfo dragInfo) {
        return !mFolder.isDestroyed() && willAcceptItem(dragInfo);
    }

    public void addItem(WorkspaceItemInfo item) {
        mInfo.add(item, true);
    }

    public void removeItem(WorkspaceItemInfo item, boolean animate) {
        mInfo.remove(item, animate);
    }

    public void onDragEnter(ItemInfo dragInfo) {
        if (mFolder.isDestroyed() || !willAcceptItem(dragInfo)) return;
        CellLayout.LayoutParams lp = (CellLayout.LayoutParams) getLayoutParams();
        CellLayout cl = (CellLayout) getParent().getParent();

        mBackground.animateToAccept(cl, lp.cellX, lp.cellY);
        mOpenAlarm.setOnAlarmListener(mOnOpenListener);
        if (SPRING_LOADING_ENABLED &&
                ((dragInfo instanceof AppInfo)
                        || (dragInfo instanceof WorkspaceItemInfo)
                        || (dragInfo instanceof PendingAddShortcutInfo))) {
            mOpenAlarm.setAlarm(ON_OPEN_DELAY);
        }
    }

    OnAlarmListener mOnOpenListener = new OnAlarmListener() {
        public void onAlarm(Alarm alarm) {
            mFolder.beginExternalDrag();
        }
    };

    public Drawable prepareCreateAnimation(final View destView) {
        return mPreviewItemManager.prepareCreateAnimation(destView);
    }

    public void performCreateAnimation(final WorkspaceItemInfo destInfo, final View destView,
            final WorkspaceItemInfo srcInfo, final DragObject d, Rect dstRect,
            float scaleRelativeToDragLayer) {
        final DragView srcView = d.dragView;
        prepareCreateAnimation(destView);
        addItem(destInfo);
        // This will animate the first item from it's position as an icon into its
        // position as the first item in the preview
        mPreviewItemManager.createFirstItemAnimation(false /* reverse */, null)
                .start();

        // This will animate the dragView (srcView) into the new folder
        onDrop(srcInfo, d, dstRect, scaleRelativeToDragLayer, 1,
                false /* itemReturnedOnFailedDrop */);
    }

    public void performDestroyAnimation(Runnable onCompleteRunnable) {
        // This will animate the final item in the preview to be full size.
        mPreviewItemManager.createFirstItemAnimation(true /* reverse */, onCompleteRunnable)
                .start();
    }

    public void onDragExit() {
        mBackground.animateToRest();
        mOpenAlarm.cancelAlarm();
    }

    private void onDrop(final WorkspaceItemInfo item, DragObject d, Rect finalRect,
            float scaleRelativeToDragLayer, int index, boolean itemReturnedOnFailedDrop) {
        item.cellX = -1;
        item.cellY = -1;
        DragView animateView = d.dragView;
        // Typically, the animateView corresponds to the DragView; however, if this is being done
        // after a configuration activity (ie. for a Shortcut being dragged from AllApps) we
        // will not have a view to animate
        if (animateView != null && mActivity instanceof Launcher) {
            final Launcher launcher = (Launcher) mActivity;
            DragLayer dragLayer = launcher.getDragLayer();
            Rect to = finalRect;
            if (to == null) {
                to = new Rect();
                Workspace workspace = launcher.getWorkspace();
                // Set cellLayout and this to it's final state to compute final animation locations
                workspace.setFinalTransitionTransform();
                float scaleX = getScaleX();
                float scaleY = getScaleY();
                setScaleX(1.0f);
                setScaleY(1.0f);
                scaleRelativeToDragLayer = dragLayer.getDescendantRectRelativeToSelf(this, to);
                // Finished computing final animation locations, restore current state
                setScaleX(scaleX);
                setScaleY(scaleY);
                workspace.resetTransitionTransform();
            }

            int numItemsInPreview = Math.min(MAX_NUM_ITEMS_IN_PREVIEW, index + 1);
            boolean itemAdded = false;
            if (itemReturnedOnFailedDrop || index >= MAX_NUM_ITEMS_IN_PREVIEW) {
                List<WorkspaceItemInfo> oldPreviewItems = new ArrayList<>(mCurrentPreviewItems);
                mInfo.add(item, index, false);
                mCurrentPreviewItems.clear();
                mCurrentPreviewItems.addAll(getPreviewItemsOnPage(0));

                if (!oldPreviewItems.equals(mCurrentPreviewItems)) {
                    int newIndex = mCurrentPreviewItems.indexOf(item);
                    if (newIndex >= 0) {
                        // If the item dropped is going to be in the preview, we update the
                        // index here to reflect its position in the preview.
                        index = newIndex;
                    }

                    mPreviewItemManager.hidePreviewItem(index, true);
                    mPreviewItemManager.onDrop(oldPreviewItems, mCurrentPreviewItems, item);
                    itemAdded = true;
                } else {
                    removeItem(item, false);
                }
            }

            if (!itemAdded) {
                mInfo.add(item, index, true);
            }

            int[] center = new int[2];
            float scale = getLocalCenterForIndex(index, numItemsInPreview, center);
            center[0] = Math.round(scaleRelativeToDragLayer * center[0]);
            center[1] = Math.round(scaleRelativeToDragLayer * center[1]);

            to.offset(center[0] - animateView.getMeasuredWidth() / 2,
                    center[1] - animateView.getMeasuredHeight() / 2);

            float finalAlpha = index < MAX_NUM_ITEMS_IN_PREVIEW ? 1f : 0f;

            float finalScale = scale * scaleRelativeToDragLayer;

            // Account for potentially different icon sizes with non-default grid settings
            if (d.dragSource instanceof AllAppsContainerView) {
                DeviceProfile grid = mActivity.getDeviceProfile();
                float containerScale = (1f * grid.iconSizePx / grid.allAppsIconSizePx);
                finalScale *= containerScale;
            }

<<<<<<< HEAD
            dragLayer.animateView(animateView, to, finalAlpha,
                    finalScale, finalScale, DROP_IN_ANIMATION_DURATION,
                    Interpolators.DEACCEL_2,
                    null, DragLayer.ANIMATION_END_DISAPPEAR, null);
=======
            final int finalIndex = index;
            dragLayer.animateView(animateView, from, to, finalAlpha,
                    1, 1, finalScale, finalScale, DROP_IN_ANIMATION_DURATION,
                    Interpolators.DEACCEL_2, Interpolators.ACCEL_2,
                    () -> {
                        mPreviewItemManager.hidePreviewItem(finalIndex, false);
                        mFolder.showItem(item);
                    }, DragLayer.ANIMATION_END_DISAPPEAR, null);
>>>>>>> fdd4cb3c

            mFolder.hideItem(item);

            if (!itemAdded) mPreviewItemManager.hidePreviewItem(index, true);

            FolderNameInfos nameInfos = new FolderNameInfos();
            if (FeatureFlags.FOLDER_NAME_SUGGEST.get()) {
                Executors.MODEL_EXECUTOR.post(() -> {
                    d.folderNameProvider.getSuggestedFolderName(
                            getContext(), mInfo.contents, nameInfos);
                    showFinalView(finalIndex, item, nameInfos, d.logInstanceId);
                });
            } else {
                showFinalView(finalIndex, item, nameInfos, d.logInstanceId);
            }
        } else {
            addItem(item);
        }
    }

    private void showFinalView(int finalIndex, final WorkspaceItemInfo item,
            FolderNameInfos nameInfos, InstanceId instanceId) {
        postDelayed(() -> {
            setLabelSuggestion(nameInfos, instanceId);
            invalidate();
        }, DROP_IN_ANIMATION_DURATION);
    }

    /**
     * Set the suggested folder name.
     */
    public void setLabelSuggestion(FolderNameInfos nameInfos, InstanceId instanceId) {
        if (!FeatureFlags.FOLDER_NAME_SUGGEST.get()) {
            return;
        }
        if (!mInfo.getLabelState().equals(LabelState.UNLABELED)) {
            return;
        }
        if (nameInfos == null || !nameInfos.hasSuggestions()) {
            StatsLogManager.newInstance(getContext()).logger()
                    .withInstanceId(instanceId)
                    .withItemInfo(mInfo)
                    .log(LAUNCHER_FOLDER_AUTO_LABELING_SKIPPED_EMPTY_SUGGESTIONS);
            return;
        }
        if (!nameInfos.hasPrimary()) {
            StatsLogManager.newInstance(getContext()).logger()
                    .withInstanceId(instanceId)
                    .withItemInfo(mInfo)
                    .log(LAUNCHER_FOLDER_AUTO_LABELING_SKIPPED_EMPTY_PRIMARY);
            return;
        }
        CharSequence newTitle = nameInfos.getLabels()[0];
        FromState fromState = mInfo.getFromLabelState();

        mInfo.setTitle(newTitle, mFolder.mLauncherDelegate.getModelWriter());
        onTitleChanged(mInfo.title);
        mFolder.mFolderName.setText(mInfo.title);

        // Logging for folder creation flow
        StatsLogManager.newInstance(getContext()).logger()
                .withInstanceId(instanceId)
                .withItemInfo(mInfo)
                .withFromState(fromState)
                .withToState(ToState.TO_SUGGESTION0)
                // When LAUNCHER_FOLDER_LABEL_UPDATED event.edit_text does not have delimiter,
                // event is assumed to be folder creation on the server side.
                .withEditText(newTitle.toString())
                .log(LAUNCHER_FOLDER_AUTO_LABELED);
    }


    public void onDrop(DragObject d, boolean itemReturnedOnFailedDrop) {
        WorkspaceItemInfo item;
        if (d.dragInfo instanceof AppInfo) {
            // Came from all apps -- make a copy
            item = ((AppInfo) d.dragInfo).makeWorkspaceItem();
        } else if (d.dragSource instanceof BaseItemDragListener){
            // Came from a different window -- make a copy
            item = new WorkspaceItemInfo((WorkspaceItemInfo) d.dragInfo);
        } else {
            item = (WorkspaceItemInfo) d.dragInfo;
        }
        mFolder.notifyDrop();
        onDrop(item, d, null, 1.0f,
                itemReturnedOnFailedDrop ? item.rank : mInfo.contents.size(),
                itemReturnedOnFailedDrop
        );
    }

    public void setDotInfo(FolderDotInfo dotInfo) {
        updateDotScale(mDotInfo.hasDot(), dotInfo.hasDot());
        mDotInfo = dotInfo;
    }

    public ClippedFolderIconLayoutRule getLayoutRule() {
        return mPreviewLayoutRule;
    }

    @Override
    public void setForceHideDot(boolean forceHideDot) {
        if (mForceHideDot == forceHideDot) {
            return;
        }
        mForceHideDot = forceHideDot;

        if (forceHideDot) {
            invalidate();
        } else if (hasDot()) {
            animateDotScale(0, 1);
        }
    }

    /**
     * Sets mDotScale to 1 or 0, animating if wasDotted or isDotted is false
     * (the dot is being added or removed).
     */
    private void updateDotScale(boolean wasDotted, boolean isDotted) {
        float newDotScale = isDotted ? 1f : 0f;
        // Animate when a dot is first added or when it is removed.
        if ((wasDotted ^ isDotted) && isShown()) {
            animateDotScale(newDotScale);
        } else {
            cancelDotScaleAnim();
            mDotScale = newDotScale;
            invalidate();
        }
    }

    private void cancelDotScaleAnim() {
        if (mDotScaleAnim != null) {
            mDotScaleAnim.cancel();
        }
    }

    public void animateDotScale(float... dotScales) {
        cancelDotScaleAnim();
        mDotScaleAnim = ObjectAnimator.ofFloat(this, DOT_SCALE_PROPERTY, dotScales);
        mDotScaleAnim.addListener(new AnimatorListenerAdapter() {
            @Override
            public void onAnimationEnd(Animator animation) {
                mDotScaleAnim = null;
            }
        });
        mDotScaleAnim.start();
    }

    public boolean hasDot() {
        return mDotInfo != null && mDotInfo.hasDot();
    }

    private float getLocalCenterForIndex(int index, int curNumItems, int[] center) {
        mTmpParams = mPreviewItemManager.computePreviewItemDrawingParams(
                Math.min(MAX_NUM_ITEMS_IN_PREVIEW, index), curNumItems, mTmpParams);

        mTmpParams.transX += mBackground.basePreviewOffsetX;
        mTmpParams.transY += mBackground.basePreviewOffsetY;

        float intrinsicIconSize = mPreviewItemManager.getIntrinsicIconSize();
        float offsetX = mTmpParams.transX + (mTmpParams.scale * intrinsicIconSize) / 2;
        float offsetY = mTmpParams.transY + (mTmpParams.scale * intrinsicIconSize) / 2;

        center[0] = Math.round(offsetX);
        center[1] = Math.round(offsetY);
        return mTmpParams.scale;
    }

    public void setFolderBackground(PreviewBackground bg) {
        mBackground = bg;
        mBackground.setInvalidateDelegate(this);
        mBackground.paddingY = isInHotseat() ? 0 : mActivity.getDeviceProfile().cellYPaddingPx;
    }

    @Override
    public void setIconVisible(boolean visible) {
        mBackgroundIsVisible = visible;
        invalidate();
    }

    public boolean getIconVisible() {
        return mBackgroundIsVisible;
    }

    public PreviewBackground getFolderBackground() {
        return mBackground;
    }

    public PreviewItemManager getPreviewItemManager() {
        return mPreviewItemManager;
    }

    @Override
    protected void dispatchDraw(Canvas canvas) {
        super.dispatchDraw(canvas);

        if (!mBackgroundIsVisible) return;

        mPreviewItemManager.recomputePreviewDrawingParams();

        if (!mBackground.drawingDelegated()) {
            mBackground.drawBackground(canvas);
        }

        if (mCurrentPreviewItems.isEmpty() && !mAnimating) return;

        mPreviewItemManager.draw(canvas);

        if (!mBackground.drawingDelegated()) {
            mBackground.drawBackgroundStroke(canvas);
        }

        drawDot(canvas);
    }

    public void drawDot(Canvas canvas) {
        if (!mForceHideDot && ((mDotInfo != null && mDotInfo.hasDot()) || mDotScale > 0)) {
            Rect iconBounds = mDotParams.iconBounds;
            BubbleTextView.getIconBounds(this, iconBounds, mActivity.getDeviceProfile().iconSizePx);
            iconBounds.offset(0, mBackground.paddingY);
            float iconScale = (float) mBackground.previewSize / iconBounds.width();
            Utilities.scaleRectAboutCenter(iconBounds, iconScale);

            // If we are animating to the accepting state, animate the dot out.
            mDotParams.scale = Math.max(0, mDotScale - mBackground.getScaleProgress());
            mDotParams.color = mBackground.getDotColor();
            mDotRenderer.draw(canvas, mDotParams);
        }
    }

    public void setTextVisible(boolean visible) {
        if (visible) {
            mFolderName.setVisibility(VISIBLE);
        } else {
            mFolderName.setVisibility(INVISIBLE);
        }
    }

    public boolean getTextVisible() {
        return mFolderName.getVisibility() == VISIBLE;
    }

    /**
     * Returns the list of items which should be visible in the preview
     */
    public List<WorkspaceItemInfo> getPreviewItemsOnPage(int page) {
        return mPreviewVerifier.setFolderInfo(mInfo).previewItemsForPage(page, mInfo.contents);
    }

    @Override
    protected boolean verifyDrawable(@NonNull Drawable who) {
        return mPreviewItemManager.verifyDrawable(who) || super.verifyDrawable(who);
    }

    @Override
    public void onItemsChanged(boolean animate) {
        updatePreviewItems(animate);
        invalidate();
        requestLayout();
    }

    private void updatePreviewItems(boolean animate) {
        mPreviewItemManager.updatePreviewItems(animate);
        mCurrentPreviewItems.clear();
        mCurrentPreviewItems.addAll(getPreviewItemsOnPage(0));
    }

    /**
     * Updates the preview items which match the provided condition
     */
    public void updatePreviewItems(Predicate<WorkspaceItemInfo> itemCheck) {
        mPreviewItemManager.updatePreviewItems(itemCheck);
    }

    @Override
    public void onAdd(WorkspaceItemInfo item, int rank) {
        boolean wasDotted = mDotInfo.hasDot();
        mDotInfo.addDotInfo(mActivity.getDotInfoForItem(item));
        boolean isDotted = mDotInfo.hasDot();
        updateDotScale(wasDotted, isDotted);
        setContentDescription(getAccessiblityTitle(mInfo.title));
        invalidate();
        requestLayout();
    }

    @Override
    public void onRemove(List<WorkspaceItemInfo> items) {
        boolean wasDotted = mDotInfo.hasDot();
        items.stream().map(mActivity::getDotInfoForItem).forEach(mDotInfo::subtractDotInfo);
        boolean isDotted = mDotInfo.hasDot();
        updateDotScale(wasDotted, isDotted);
        setContentDescription(getAccessiblityTitle(mInfo.title));
        invalidate();
        requestLayout();
    }

    public void onTitleChanged(CharSequence title) {
        mFolderName.setText(title);
        setContentDescription(getAccessiblityTitle(title));
    }

    @Override
    public boolean onTouchEvent(MotionEvent event) {
        if (event.getAction() == MotionEvent.ACTION_DOWN
                && shouldIgnoreTouchDown(event.getX(), event.getY())) {
            return false;
        }

        // Call the superclass onTouchEvent first, because sometimes it changes the state to
        // isPressed() on an ACTION_UP
        super.onTouchEvent(event);
        mLongPressHelper.onTouchEvent(event);
        // Keep receiving the rest of the events
        return true;
    }

    /**
     * Returns true if the touch down at the provided position be ignored
     */
    protected boolean shouldIgnoreTouchDown(float x, float y) {
        mTouchArea.set(getPaddingLeft(), getPaddingTop(), getWidth() - getPaddingRight(),
                getHeight() - getPaddingBottom());
        return !mTouchArea.contains((int) x, (int) y);
    }

    @Override
    public void cancelLongPress() {
        super.cancelLongPress();
        mLongPressHelper.cancelLongPress();
    }

    public void removeListeners() {
        mInfo.removeListener(this);
        mInfo.removeListener(mFolder);
    }

    private boolean isInHotseat() {
        return mInfo.container == LauncherSettings.Favorites.CONTAINER_HOTSEAT;
    }

    public void clearLeaveBehindIfExists() {
        if (getParent() instanceof FolderIconParent) {
            ((FolderIconParent) getParent()).clearFolderLeaveBehind(this);
        }
    }

    public void drawLeaveBehindIfExists() {
        if (getParent() instanceof FolderIconParent) {
            ((FolderIconParent) getParent()).drawFolderLeaveBehindForIcon(this);
        }
    }

    public void onFolderClose(int currentPage) {
        mPreviewItemManager.onFolderClose(currentPage);
    }

    private void updateTranslation() {
        super.setTranslationX(mTranslationForReorderBounce.x + mTranslationForReorderPreview.x);
        super.setTranslationY(mTranslationForReorderBounce.y + mTranslationForReorderPreview.y);
    }

    public void setReorderBounceOffset(float x, float y) {
        mTranslationForReorderBounce.set(x, y);
        updateTranslation();
    }

    public void getReorderBounceOffset(PointF offset) {
        offset.set(mTranslationForReorderBounce);
    }

    @Override
    public void setReorderPreviewOffset(float x, float y) {
        mTranslationForReorderPreview.set(x, y);
        updateTranslation();
    }

    @Override
    public void getReorderPreviewOffset(PointF offset) {
        offset.set(mTranslationForReorderPreview);
    }

    public void setReorderBounceScale(float scale) {
        mScaleForReorderBounce = scale;
        super.setScaleX(scale);
        super.setScaleY(scale);
    }

    public float getReorderBounceScale() {
        return mScaleForReorderBounce;
    }

    public View getView() {
        return this;
    }

    @Override
    public int getViewType() {
        return DRAGGABLE_ICON;
    }

    @Override
    public void getWorkspaceVisualDragBounds(Rect bounds) {
        getPreviewBounds(bounds);
    }

    /**
     * Returns a formatted accessibility title for folder
     */
    public String getAccessiblityTitle(CharSequence title) {
        int size = mInfo.contents.size();
        if (size < MAX_NUM_ITEMS_IN_PREVIEW) {
            return getContext().getString(R.string.folder_name_format_exact, title, size);
        } else {
            return getContext().getString(R.string.folder_name_format_overflow, title,
                    MAX_NUM_ITEMS_IN_PREVIEW);
        }
    }

    /**
     * Interface that provides callbacks to a parent ViewGroup that hosts this FolderIcon.
     */
    public interface FolderIconParent {
        /**
         * Tells the FolderIconParent to draw a "leave-behind" when the Folder is open and leaving a
         * gap where the FolderIcon would be when the Folder is closed.
         */
        void drawFolderLeaveBehindForIcon(FolderIcon child);
        /**
         * Tells the FolderIconParent to stop drawing the "leave-behind" as the Folder is closed.
         */
        void clearFolderLeaveBehind(FolderIcon child);
    }
}<|MERGE_RESOLUTION|>--- conflicted
+++ resolved
@@ -400,21 +400,15 @@
                 finalScale *= containerScale;
             }
 
-<<<<<<< HEAD
+            final int finalIndex = index;
             dragLayer.animateView(animateView, to, finalAlpha,
                     finalScale, finalScale, DROP_IN_ANIMATION_DURATION,
                     Interpolators.DEACCEL_2,
-                    null, DragLayer.ANIMATION_END_DISAPPEAR, null);
-=======
-            final int finalIndex = index;
-            dragLayer.animateView(animateView, from, to, finalAlpha,
-                    1, 1, finalScale, finalScale, DROP_IN_ANIMATION_DURATION,
-                    Interpolators.DEACCEL_2, Interpolators.ACCEL_2,
                     () -> {
                         mPreviewItemManager.hidePreviewItem(finalIndex, false);
                         mFolder.showItem(item);
-                    }, DragLayer.ANIMATION_END_DISAPPEAR, null);
->>>>>>> fdd4cb3c
+                    }, 
+                    DragLayer.ANIMATION_END_DISAPPEAR, null);
 
             mFolder.hideItem(item);
 
