--- conflicted
+++ resolved
@@ -52,10 +52,7 @@
 import com.android.launcher3.graphics.ShiftedBitmapDrawable;
 import com.android.launcher3.icons.LauncherIcons;
 import com.android.launcher3.popup.SystemShortcut;
-<<<<<<< HEAD
-=======
 import com.android.launcher3.shortcuts.DeepShortcutView;
->>>>>>> c885f9a1
 
 import androidx.annotation.Nullable;
 import androidx.annotation.WorkerThread;
@@ -200,12 +197,6 @@
         if (!supportsAdaptiveIcons && v instanceof BubbleTextView) {
             // Similar to DragView, we simply use the BubbleTextView icon here.
             drawable = ((BubbleTextView) v).getIcon();
-<<<<<<< HEAD
-        }
-        if (v instanceof ImageView && info instanceof SystemShortcut) {
-            drawable = ((ImageView) v).getDrawable();
-        }
-=======
         }
         if (info instanceof SystemShortcut) {
             if (v instanceof ImageView) {
@@ -216,7 +207,6 @@
                 drawable = v.getBackground();
             }
         }
->>>>>>> c885f9a1
         if (drawable == null) {
             drawable = Utilities.getFullDrawable(launcher, info, lp.width, lp.height,
                     useDrawableAsIs, new Object[1]);
@@ -231,7 +221,6 @@
         new Handler(Looper.getMainLooper()).post(() -> {
             if (isAdaptiveIcon) {
                 mIsAdaptiveIcon = true;
-<<<<<<< HEAD
 
                 AdaptiveIconDrawable adaptiveIcon = (AdaptiveIconDrawable) finalDrawable;
                 Drawable background = adaptiveIcon.getBackground();
@@ -260,36 +249,6 @@
                 mStartRevealRect.set(blurMargin, blurMargin , lp.width - blurMargin,
                         mOriginalHeight - blurMargin);
 
-=======
-
-                AdaptiveIconDrawable adaptiveIcon = (AdaptiveIconDrawable) finalDrawable;
-                Drawable background = adaptiveIcon.getBackground();
-                if (background == null) {
-                    background = new ColorDrawable(Color.TRANSPARENT);
-                }
-                mBackground = background;
-                Drawable foreground = adaptiveIcon.getForeground();
-                if (foreground == null) {
-                    foreground = new ColorDrawable(Color.TRANSPARENT);
-                }
-                mForeground = foreground;
-
-                mFinalDrawableBounds.set(iconOffset, iconOffset, lp.width -
-                        iconOffset, mOriginalHeight - iconOffset);
-                if (mForeground instanceof ShiftedBitmapDrawable && v instanceof FolderIcon) {
-                    ShiftedBitmapDrawable sbd = (ShiftedBitmapDrawable) mForeground;
-                    ((FolderIcon) v).getPreviewBounds(sTmpRect);
-                    sbd.setShiftX(sbd.getShiftX() - sTmpRect.left);
-                    sbd.setShiftY(sbd.getShiftY() - sTmpRect.top);
-                }
-                mForeground.setBounds(mFinalDrawableBounds);
-                mBackground.setBounds(mFinalDrawableBounds);
-
-                int blurMargin = mBlurSizeOutline / 2;
-                mStartRevealRect.set(blurMargin, blurMargin , lp.width - blurMargin,
-                        mOriginalHeight - blurMargin);
-
->>>>>>> c885f9a1
                 if (aspectRatio > 0) {
                     lp.height = (int) Math.max(lp.height, lp.width * aspectRatio);
                     layout(lp.leftMargin, lp.topMargin, lp.leftMargin + lp.width, lp.topMargin
