--- conflicted
+++ resolved
@@ -4,6 +4,8 @@
 import android.content.SharedPreferences
 import android.content.SharedPreferences.OnSharedPreferenceChangeListener
 import androidx.annotation.VisibleForTesting
+import com.android.launcher3.LauncherFiles.DEVICE_PREFERENCES_KEY
+import com.android.launcher3.LauncherFiles.SHARED_PREFERENCES_KEY
 import com.android.launcher3.allapps.WorkProfileManager
 import com.android.launcher3.model.DeviceGridState
 import com.android.launcher3.pm.InstallSessionHelper
@@ -20,11 +22,10 @@
 class LauncherPrefs(private val context: Context) {
 
     /** Wrapper around `getInner` for a `ContextualItem` */
-    fun <T : Any> get(item: ContextualItem<T>): T =
-        getInner(item, item.defaultValueFromContext(context))
+    fun <T> get(item: ContextualItem<T>): T = getInner(item, item.defaultValueFromContext(context))
 
     /** Wrapper around `getInner` for an `Item` */
-    fun <T : Any> get(item: ConstantItem<T>): T = getInner(item, item.defaultValue)
+    fun <T> get(item: ConstantItem<T>): T = getInner(item, item.defaultValue)
 
     /**
      * Retrieves the value for an [Item] from [SharedPreferences]. It handles method typing via the
@@ -32,11 +33,11 @@
      * `String`, `Boolean`, `Float`, `Int`, `Long`, or `Set<String>`.
      */
     @Suppress("IMPLICIT_CAST_TO_ANY", "UNCHECKED_CAST")
-    private fun <T : Any> getInner(item: Item, default: T): T {
+    private fun <T> getInner(item: Item, default: T): T {
         val sp = context.getSharedPreferences(item.sharedPrefFile, Context.MODE_PRIVATE)
 
-        return when (default::class.java) {
-            String::class.java -> sp.getString(item.sharedPrefKey, default as String)
+        return when (item.type) {
+            String::class.java -> sp.getString(item.sharedPrefKey, default as? String)
             Boolean::class.java,
             java.lang.Boolean::class.java -> sp.getBoolean(item.sharedPrefKey, default as Boolean)
             Int::class.java,
@@ -45,11 +46,10 @@
             java.lang.Float::class.java -> sp.getFloat(item.sharedPrefKey, default as Float)
             Long::class.java,
             java.lang.Long::class.java -> sp.getLong(item.sharedPrefKey, default as Long)
-            Set::class.java -> sp.getStringSet(item.sharedPrefKey, default as Set<String>)
+            Set::class.java -> sp.getStringSet(item.sharedPrefKey, default as? Set<String>)
             else ->
                 throw IllegalArgumentException(
-                    "item type: ${default::class.java}" +
-                        " is not compatible with sharedPref methods"
+                    "item type: ${item.type}" + " is not compatible with sharedPref methods"
                 )
         }
             as T
@@ -224,39 +224,36 @@
             backedUpItem(RestoreDbTask.RESTORED_DEVICE_TYPE, InvariantDeviceProfile.TYPE_PHONE)
         @JvmField val APP_WIDGET_IDS = backedUpItem(RestoreDbTask.APPWIDGET_IDS, "")
         @JvmField val OLD_APP_WIDGET_IDS = backedUpItem(RestoreDbTask.APPWIDGET_OLD_IDS, "")
+        @JvmField val GRID_NAME = ConstantItem("idp_grid_name", true, null, String::class.java)
         @JvmField
         val ALLOW_ROTATION =
-            backedUpItem(RotationHelper.ALLOW_ROTATION_PREFERENCE_KEY) {
+            backedUpItem(RotationHelper.ALLOW_ROTATION_PREFERENCE_KEY, Boolean::class.java) {
                 RotationHelper.getAllowRotationDefaultValue(DisplayController.INSTANCE.get(it).info)
             }
 
         @VisibleForTesting
         @JvmStatic
         fun <T> backedUpItem(sharedPrefKey: String, defaultValue: T): ConstantItem<T> =
-            ConstantItem(sharedPrefKey, LauncherFiles.SHARED_PREFERENCES_KEY, defaultValue)
+            ConstantItem(sharedPrefKey, true, defaultValue)
 
         @JvmStatic
         fun <T> backedUpItem(
             sharedPrefKey: String,
+            type: Class<out T>,
             defaultValueFromContext: (c: Context) -> T
-        ): ContextualItem<T> =
-            ContextualItem(
-                sharedPrefKey,
-                LauncherFiles.SHARED_PREFERENCES_KEY,
-                defaultValueFromContext
-            )
+        ): ContextualItem<T> = ContextualItem(sharedPrefKey, true, defaultValueFromContext, type)
 
         @VisibleForTesting
         @JvmStatic
         fun <T> nonRestorableItem(sharedPrefKey: String, defaultValue: T): ConstantItem<T> =
-            ConstantItem(sharedPrefKey, LauncherFiles.DEVICE_PREFERENCES_KEY, defaultValue)
+            ConstantItem(sharedPrefKey, false, defaultValue)
 
         @Deprecated("Don't use shared preferences directly. Use other LauncherPref methods.")
         @JvmStatic
         fun getPrefs(context: Context): SharedPreferences {
             // Use application context for shared preferences, so we use single cached instance
             return context.applicationContext.getSharedPreferences(
-                LauncherFiles.SHARED_PREFERENCES_KEY,
+                SHARED_PREFERENCES_KEY,
                 Context.MODE_PRIVATE
             )
         }
@@ -266,7 +263,7 @@
         fun getDevicePrefs(context: Context): SharedPreferences {
             // Use application context for shared preferences, so we use a single cached instance
             return context.applicationContext.getSharedPreferences(
-                LauncherFiles.DEVICE_PREFERENCES_KEY,
+                DEVICE_PREFERENCES_KEY,
                 Context.MODE_PRIVATE
             )
         }
@@ -275,28 +272,27 @@
 
 abstract class Item {
     abstract val sharedPrefKey: String
-<<<<<<< HEAD
-    abstract val sharedPrefFile: String
-=======
     abstract val isBackedUp: Boolean
     abstract val type: Class<*>
     val sharedPrefFile: String
         get() = if (isBackedUp) SHARED_PREFERENCES_KEY else DEVICE_PREFERENCES_KEY
->>>>>>> 66d893fe
 
     fun <T> to(value: T): Pair<Item, T> = Pair(this, value)
 }
 
 data class ConstantItem<T>(
     override val sharedPrefKey: String,
-    override val sharedPrefFile: String,
-    val defaultValue: T
+    override val isBackedUp: Boolean,
+    val defaultValue: T,
+    // The default value can be null. If so, the type needs to be explicitly stated, or else NPE
+    override val type: Class<out T> = defaultValue!!::class.java
 ) : Item()
 
 data class ContextualItem<T>(
     override val sharedPrefKey: String,
-    override val sharedPrefFile: String,
-    private val defaultSupplier: (c: Context) -> T
+    override val isBackedUp: Boolean,
+    private val defaultSupplier: (c: Context) -> T,
+    override val type: Class<out T>
 ) : Item() {
     private var default: T? = null
 
