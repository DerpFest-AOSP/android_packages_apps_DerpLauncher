--- conflicted
+++ resolved
@@ -340,14 +340,10 @@
     @TargetApi(Build.VERSION_CODES.JELLY_BEAN_MR1)
     public void cropImageAndSetWallpaper(Uri uri,
             BitmapCropTask.OnBitmapCroppedHandler onBitmapCroppedHandler,
-<<<<<<< HEAD
             boolean shouldFadeOutOnFinish) {
-=======
-            final boolean finishActivityWhenDone, final boolean shouldFadeOutOnFinish) {
         // Give some feedback so user knows something is happening.
         mProgressView.setVisibility(View.VISIBLE);
 
->>>>>>> 724c3c63
         boolean centerCrop = getResources().getBoolean(R.bool.center_crop);
         // Get the crop
         boolean ltr = mCropView.getLayoutDirection() == View.LAYOUT_DIRECTION_LTR;
