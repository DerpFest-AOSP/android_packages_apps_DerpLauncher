/*
 * Copyright (C) 2017 The Android Open Source Project
 *
 * Licensed under the Apache License, Version 2.0 (the "License");
 * you may not use this file except in compliance with the License.
 * You may obtain a copy of the License at
 *
 *      http://www.apache.org/licenses/LICENSE-2.0
 *
 * Unless required by applicable law or agreed to in writing, software
 * distributed under the License is distributed on an "AS IS" BASIS,
 * WITHOUT WARRANTIES OR CONDITIONS OF ANY KIND, either express or implied.
 * See the License for the specific language governing permissions and
 * limitations under the License.
 */

package com.android.quickstep.views;

import static com.android.launcher3.BaseActivity.INVISIBLE_BY_STATE_HANDLER;
import static com.android.launcher3.anim.Interpolators.ACCEL;
import static com.android.launcher3.anim.Interpolators.ACCEL_2;
import static com.android.launcher3.anim.Interpolators.FAST_OUT_SLOW_IN;
import static com.android.launcher3.anim.Interpolators.LINEAR;
import static com.android.launcher3.util.SystemUiController.UI_STATE_OVERVIEW;
import static com.android.quickstep.TaskUtils.checkCurrentOrManagedUserId;

import android.animation.Animator;
import android.animation.AnimatorSet;
import android.animation.ObjectAnimator;
import android.animation.TimeInterpolator;
import android.animation.ValueAnimator;
import android.annotation.TargetApi;
import android.app.ActivityManager;
import android.content.ComponentName;
import android.content.Context;
import android.content.Intent;
import android.graphics.Canvas;
import android.graphics.Point;
import android.graphics.Rect;
import android.graphics.drawable.Drawable;
import android.os.Build;
import android.os.Handler;
import android.os.UserHandle;
import android.support.annotation.Nullable;
import android.text.Layout;
import android.text.StaticLayout;
import android.text.TextPaint;
import android.util.ArraySet;
import android.util.AttributeSet;
import android.util.SparseBooleanArray;
import android.view.KeyEvent;
import android.view.LayoutInflater;
import android.view.MotionEvent;
import android.view.View;
import android.view.ViewDebug;
import android.view.accessibility.AccessibilityEvent;
import android.view.accessibility.AccessibilityNodeInfo;
import android.widget.ListView;

import com.android.launcher3.BaseActivity;
import com.android.launcher3.DeviceProfile;
import com.android.launcher3.Insettable;
import com.android.launcher3.PagedView;
import com.android.launcher3.R;
import com.android.launcher3.Utilities;
import com.android.launcher3.anim.AnimatorPlaybackController;
import com.android.launcher3.anim.PropertyListBuilder;
import com.android.launcher3.config.FeatureFlags;
import com.android.launcher3.userevent.nano.LauncherLogProto.Action.Direction;
import com.android.launcher3.userevent.nano.LauncherLogProto.Action.Touch;
import com.android.launcher3.util.PendingAnimation;
import com.android.launcher3.util.Themes;
import com.android.quickstep.OverviewCallbacks;
import com.android.quickstep.QuickScrubController;
import com.android.quickstep.RecentsModel;
import com.android.quickstep.TaskUtils;
import com.android.quickstep.util.ClipAnimationHelper;
import com.android.quickstep.util.TaskViewDrawable;
import com.android.systemui.shared.recents.model.RecentsTaskLoadPlan;
import com.android.systemui.shared.recents.model.RecentsTaskLoader;
import com.android.systemui.shared.recents.model.Task;
import com.android.systemui.shared.recents.model.TaskStack;
import com.android.systemui.shared.recents.model.ThumbnailData;
import com.android.systemui.shared.system.ActivityManagerWrapper;
import com.android.systemui.shared.system.BackgroundExecutor;
import com.android.systemui.shared.system.PackageManagerWrapper;
import com.android.systemui.shared.system.TaskStackChangeListener;

import java.util.ArrayList;
import java.util.function.Consumer;

/**
 * A list of recent tasks.
 */
@TargetApi(Build.VERSION_CODES.P)
public abstract class RecentsView<T extends BaseActivity> extends PagedView implements Insettable {

    private static final String TAG = RecentsView.class.getSimpleName();

    private final Rect mTempRect = new Rect();

    private static final int DISMISS_TASK_DURATION = 300;
    // The threshold at which we update the SystemUI flags when animating from the task into the app
    private static final float UPDATE_SYSUI_FLAGS_THRESHOLD = 0.6f;

    private static final float[] sTempFloatArray = new float[3];

    protected final T mActivity;
    private final QuickScrubController mQuickScrubController;
    private final float mFastFlingVelocity;
    private final RecentsModel mModel;
    private final int mTaskTopMargin;

    private final ScrollState mScrollState = new ScrollState();
    // Keeps track of the previously known visible tasks for purposes of loading/unloading task data
    private final SparseBooleanArray mHasVisibleTaskData = new SparseBooleanArray();

    private boolean mIsClearAllButtonFullyRevealed;

    /**
     * TODO: Call reloadIdNeeded in onTaskStackChanged.
     */
    private final TaskStackChangeListener mTaskStackListener = new TaskStackChangeListener() {
        @Override
        public void onTaskSnapshotChanged(int taskId, ThumbnailData snapshot) {
            if (!mHandleTaskStackChanges) {
                return;
            }
            updateThumbnail(taskId, snapshot);
        }

        @Override
        public void onActivityPinned(String packageName, int userId, int taskId, int stackId) {
            if (!mHandleTaskStackChanges) {
                return;
            }
            // Check this is for the right user
            if (!checkCurrentOrManagedUserId(userId, getContext())) {
                return;
            }

            // Remove the task immediately from the task list
            TaskView taskView = getTaskView(taskId);
            if (taskView != null) {
                removeView(taskView);
            }
        }

        @Override
        public void onActivityUnpinned() {
            if (!mHandleTaskStackChanges) {
                return;
            }
            // TODO: Re-enable layout transitions for addition of the unpinned task
            reloadIfNeeded();
        }

        @Override
        public void onTaskRemoved(int taskId) {
            if (!mHandleTaskStackChanges) {
                return;
            }
            BackgroundExecutor.get().submit(() -> {
                TaskView taskView = getTaskView(taskId);
                if (taskView == null) {
                    return;
                }
                Handler handler = taskView.getHandler();
                if (handler == null) {
                    return;
                }

                // TODO: Add callbacks from AM reflecting adding/removing from the recents list, and
                //       remove all these checks
                Task.TaskKey taskKey = taskView.getTask().key;
                if (PackageManagerWrapper.getInstance().getActivityInfo(taskKey.getComponent(),
                        taskKey.userId) == null) {
                    // The package was uninstalled
                    handler.post(() ->
                            dismissTask(taskView, true /* animate */, false /* removeTask */));
                } else {
                    RecentsTaskLoadPlan loadPlan = new RecentsTaskLoadPlan(getContext());
                    RecentsTaskLoadPlan.PreloadOptions opts =
                            new RecentsTaskLoadPlan.PreloadOptions();
                    opts.loadTitles = false;
                    loadPlan.preloadPlan(opts, mModel.getRecentsTaskLoader(), -1,
                            UserHandle.myUserId());
                    if (loadPlan.getTaskStack().findTaskWithId(taskId) == null) {
                        // The task was removed from the recents list
                        handler.post(() ->
                                dismissTask(taskView, true /* animate */, false /* removeTask */));
                    }
                }
            });
        }

        @Override
        public void onPinnedStackAnimationStarted() {
            // Needed for activities that auto-enter PiP, which will not trigger a remote
            // animation to be created
            mActivity.clearForceInvisibleFlag(INVISIBLE_BY_STATE_HANDLER);
        }
    };

    private int mLoadPlanId = -1;

    // Only valid until the launcher state changes to NORMAL
    private int mRunningTaskId = -1;
    private boolean mRunningTaskTileHidden;
    private Task mTmpRunningTask;

    private boolean mRunningTaskIconScaledDown = false;

    private boolean mOverviewStateEnabled;
    private boolean mHandleTaskStackChanges;
    private Runnable mNextPageSwitchRunnable;
    private boolean mSwipeDownShouldLaunchApp;

    private PendingAnimation mPendingAnimation;

    @ViewDebug.ExportedProperty(category = "launcher")
    private float mContentAlpha = 1;

    // Keeps track of task views whose visual state should not be reset
    private ArraySet<TaskView> mIgnoreResetTaskViews = new ArraySet<>();

    private View mClearAllButton;

    // Variables for empty state
    private final Drawable mEmptyIcon;
    private final CharSequence mEmptyMessage;
    private final TextPaint mEmptyMessagePaint;
    private final Point mLastMeasureSize = new Point();
    private final int mEmptyMessagePadding;
    private boolean mShowEmptyMessage;
    private Layout mEmptyTextLayout;

    private BaseActivity.MultiWindowModeChangedListener mMultiWindowModeChangedListener =
            (inMultiWindowMode) -> {
        if (!inMultiWindowMode && mOverviewStateEnabled) {
            // TODO: Re-enable layout transitions for addition of the unpinned task
            reloadIfNeeded();
        }
    };

    public RecentsView(Context context, AttributeSet attrs, int defStyleAttr) {
        super(context, attrs, defStyleAttr);
        setPageSpacing(getResources().getDimensionPixelSize(R.dimen.recents_page_spacing));
        enableFreeScroll(true);
        setClipToOutline(true);

        mFastFlingVelocity = getResources()
                .getDimensionPixelSize(R.dimen.recents_fast_fling_velocity);
        mActivity = (T) BaseActivity.fromContext(context);
        mQuickScrubController = new QuickScrubController(mActivity, this);
        mModel = RecentsModel.getInstance(context);

        mIsRtl = !Utilities.isRtl(getResources());
        setLayoutDirection(mIsRtl ? View.LAYOUT_DIRECTION_RTL : View.LAYOUT_DIRECTION_LTR);
        mTaskTopMargin = getResources()
                .getDimensionPixelSize(R.dimen.task_thumbnail_top_margin);

        mEmptyIcon = context.getDrawable(R.drawable.ic_empty_recents);
        mEmptyIcon.setCallback(this);
        mEmptyMessage = context.getText(R.string.recents_empty_message);
        mEmptyMessagePaint = new TextPaint();
        mEmptyMessagePaint.setColor(Themes.getAttrColor(context, android.R.attr.textColorPrimary));
        mEmptyMessagePaint.setTextSize(getResources()
                .getDimension(R.dimen.recents_empty_message_text_size));
        mEmptyMessagePadding = getResources()
                .getDimensionPixelSize(R.dimen.recents_empty_message_text_padding);
        setWillNotDraw(false);
        updateEmptyMessage();
    }

    public boolean isRtl() {
        return mIsRtl;
    }

    public TaskView updateThumbnail(int taskId, ThumbnailData thumbnailData) {
        TaskView taskView = getTaskView(taskId);
        if (taskView != null) {
            taskView.onTaskDataLoaded(taskView.getTask(), thumbnailData);
        }
        return taskView;
    }

    @Override
    protected void onWindowVisibilityChanged(int visibility) {
        super.onWindowVisibilityChanged(visibility);
        updateTaskStackListenerState();
    }

    @Override
    protected void onAttachedToWindow() {
        super.onAttachedToWindow();
        updateTaskStackListenerState();
        mActivity.addMultiWindowModeChangedListener(mMultiWindowModeChangedListener);
        ActivityManagerWrapper.getInstance().registerTaskStackListener(mTaskStackListener);
    }

    @Override
    protected void onDetachedFromWindow() {
        super.onDetachedFromWindow();
        updateTaskStackListenerState();
        mActivity.removeMultiWindowModeChangedListener(mMultiWindowModeChangedListener);
        ActivityManagerWrapper.getInstance().unregisterTaskStackListener(mTaskStackListener);
    }

    @Override
    public void onViewRemoved(View child) {
        super.onViewRemoved(child);

        // Clear the task data for the removed child if it was visible
        Task task = ((TaskView) child).getTask();
        if (mHasVisibleTaskData.get(task.key.id)) {
            mHasVisibleTaskData.delete(task.key.id);
            RecentsTaskLoader loader = mModel.getRecentsTaskLoader();
            loader.unloadTaskData(task);
            loader.getHighResThumbnailLoader().onTaskInvisible(task);
        }
        onChildViewsChanged();
    }

    public boolean isTaskViewVisible(TaskView tv) {
        // For now, just check if it's the active task or an adjacent task
        return Math.abs(indexOfChild(tv) - getNextPage()) <= 1;
    }

    public TaskView getTaskView(int taskId) {
        for (int i = 0; i < getChildCount(); i++) {
            TaskView tv = (TaskView) getChildAt(i);
            if (tv.getTask().key.id == taskId) {
                return tv;
            }
        }
        return null;
    }

    public void setOverviewStateEnabled(boolean enabled) {
        mOverviewStateEnabled = enabled;
        updateTaskStackListenerState();
    }

    public void setNextPageSwitchRunnable(Runnable r) {
        mNextPageSwitchRunnable = r;
    }

    @Override
    protected void onPageEndTransition() {
        super.onPageEndTransition();
        if (mNextPageSwitchRunnable != null) {
            mNextPageSwitchRunnable.run();
            mNextPageSwitchRunnable = null;
        }
        if (getNextPage() > 0) {
            setSwipeDownShouldLaunchApp(true);
        }
    }

    private int getScrollEnd() {
        return mIsRtl ? 0 : mMaxScrollX;
    }

    private float calculateClearAllButtonAlpha() {
        final int childCount = getChildCount();
        if (mShowEmptyMessage || childCount == 0 || mPageScrolls == null
                || childCount != mPageScrolls.length) {
            return 0;
        }

        final int scrollEnd = getScrollEnd();
        final int oldestChildScroll = getScrollForPage(childCount - 1);

        final int clearAllButtonMotionRange = scrollEnd - oldestChildScroll;
        if (clearAllButtonMotionRange == 0) return 0;

        final float alphaUnbound = ((float) (getScrollX() - oldestChildScroll)) /
                clearAllButtonMotionRange;
        if (alphaUnbound > 1) return 0;

        return Math.max(alphaUnbound, 0);
    }

    private void updateClearAllButtonAlpha() {
        if (mClearAllButton != null) {
            final float alpha = calculateClearAllButtonAlpha();
            mIsClearAllButtonFullyRevealed = alpha == 1;
            mClearAllButton.setAlpha(alpha * mContentAlpha);
        }
    }

    @Override
    protected void onScrollChanged(int l, int t, int oldl, int oldt) {
        super.onScrollChanged(l, t, oldl, oldt);
        updateClearAllButtonAlpha();
    }

    @Override
    protected void restoreScrollOnLayout() {
        if (mIsClearAllButtonFullyRevealed) {
            scrollAndForceFinish(getScrollEnd());
        } else {
            super.restoreScrollOnLayout();
        }
    }

    @Override
    public boolean onTouchEvent(MotionEvent ev) {
        if (ev.getAction() == MotionEvent.ACTION_DOWN && mTouchState == TOUCH_STATE_REST
                && mScroller.isFinished() && mIsClearAllButtonFullyRevealed) {
            mClearAllButton.getHitRect(mTempRect);
            mTempRect.offset(-getLeft(), -getTop());
            if (mTempRect.contains((int) ev.getX(), (int) ev.getY())) {
                // If nothing is in motion, let the Clear All button process the event.
                return false;
            }
        }

        if (ev.getAction() == MotionEvent.ACTION_UP && mShowEmptyMessage) {
            onAllTasksRemoved();
        }
        return super.onTouchEvent(ev);
    }

    private void applyLoadPlan(RecentsTaskLoadPlan loadPlan) {
        if (mPendingAnimation != null) {
            mPendingAnimation.addEndListener((onEndListener) -> applyLoadPlan(loadPlan));
            return;
        }
        TaskStack stack = loadPlan != null ? loadPlan.getTaskStack() : null;
        if (stack == null) {
            removeAllViews();
            onTaskStackUpdated();
            return;
        }

        int oldChildCount = getChildCount();

        // Ensure there are as many views as there are tasks in the stack (adding and trimming as
        // necessary)
        final LayoutInflater inflater = LayoutInflater.from(getContext());
        final ArrayList<Task> tasks = new ArrayList<>(stack.getTasks());

        final int requiredChildCount = tasks.size();
        for (int i = getChildCount(); i < requiredChildCount; i++) {
            final TaskView taskView = (TaskView) inflater.inflate(R.layout.task, this, false);
            addView(taskView);
        }
        while (getChildCount() > requiredChildCount) {
            final TaskView taskView = (TaskView) getChildAt(getChildCount() - 1);
            removeView(taskView);
        }

        // Unload existing visible task data
        unloadVisibleTaskData();

        // Rebind and reset all task views
        for (int i = requiredChildCount - 1; i >= 0; i--) {
            final int pageIndex = requiredChildCount - i - 1;
            final Task task = tasks.get(i);
            final TaskView taskView = (TaskView) getChildAt(pageIndex);
            taskView.bind(task);
        }
        resetTaskVisuals();

        if (oldChildCount != getChildCount()) {
            mQuickScrubController.snapToNextTaskIfAvailable();
        }
        onTaskStackUpdated();
    }

    protected void onTaskStackUpdated() { }

    public void resetTaskVisuals() {
        for (int i = getChildCount() - 1; i >= 0; i--) {
            TaskView taskView = (TaskView) getChildAt(i);
            if (!mIgnoreResetTaskViews.contains(taskView)) {
                taskView.resetVisualProperties();
            }
        }
        if (mRunningTaskTileHidden) {
            setRunningTaskHidden(mRunningTaskTileHidden);
        }
        applyIconScale(false /* animate */);

        updateCurveProperties();
        // Update the set of visible task's data
        loadVisibleTaskData();
    }

    private void updateTaskStackListenerState() {
        boolean handleTaskStackChanges = mOverviewStateEnabled && isAttachedToWindow()
                && getWindowVisibility() == VISIBLE;
        if (handleTaskStackChanges != mHandleTaskStackChanges) {
            mHandleTaskStackChanges = handleTaskStackChanges;
            if (handleTaskStackChanges) {
                reloadIfNeeded();
            }
        }
    }

    @Override
    public void setInsets(Rect insets) {
        mInsets.set(insets);
        DeviceProfile dp = mActivity.getDeviceProfile();
        getTaskSize(dp, mTempRect);

        mTempRect.top -= mTaskTopMargin;
        setPadding(mTempRect.left - mInsets.left, mTempRect.top - mInsets.top,
                dp.availableWidthPx + mInsets.left - mTempRect.right,
                dp.availableHeightPx + mInsets.top - mTempRect.bottom);
    }

    protected abstract void getTaskSize(DeviceProfile dp, Rect outRect);

    public void getTaskSize(Rect outRect) {
        getTaskSize(mActivity.getDeviceProfile(), outRect);
    }

    @Override
    protected boolean computeScrollHelper() {
        boolean scrolling = super.computeScrollHelper();
        boolean isFlingingFast = false;
        updateCurveProperties();
        if (scrolling || (mTouchState == TOUCH_STATE_SCROLLING)) {
            if (scrolling) {
                // Check if we are flinging quickly to disable high res thumbnail loading
                isFlingingFast = mScroller.getCurrVelocity() > mFastFlingVelocity;
            }

            // After scrolling, update the visible task's data
            loadVisibleTaskData();
        }

        // Update the high res thumbnail loader
        RecentsTaskLoader loader = mModel.getRecentsTaskLoader();
        loader.getHighResThumbnailLoader().setFlingingFast(isFlingingFast);
        return scrolling;
    }

    /**
     * Scales and adjusts translation of adjacent pages as if on a curved carousel.
     */
    public void updateCurveProperties() {
        if (getPageCount() == 0 || getPageAt(0).getMeasuredWidth() == 0) {
            return;
        }
        final int halfPageWidth = getNormalChildWidth() / 2;
        final int screenCenter = mInsets.left + getPaddingLeft() + getScrollX() + halfPageWidth;
        final int halfScreenWidth = getMeasuredWidth() / 2;
        final int pageSpacing = mPageSpacing;

        final int pageCount = getPageCount();
        for (int i = 0; i < pageCount; i++) {
            View page = getPageAt(i);
            float pageCenter = page.getLeft() + page.getTranslationX() + halfPageWidth;
            float distanceFromScreenCenter = screenCenter - pageCenter;
            float distanceToReachEdge = halfScreenWidth + halfPageWidth + pageSpacing;
            mScrollState.linearInterpolation = Math.min(1,
                    Math.abs(distanceFromScreenCenter) / distanceToReachEdge);
            ((PageCallbacks) page).onPageScroll(mScrollState);
        }
    }

    /**
     * Iterates through all thet asks, and loads the associated task data for newly visible tasks,
     * and unloads the associated task data for tasks that are no longer visible.
     */
    public void loadVisibleTaskData() {
        if (!mOverviewStateEnabled) {
            // Skip loading visible task data if we've already left the overview state
            return;
        }

        RecentsTaskLoader loader = mModel.getRecentsTaskLoader();
        int centerPageIndex = getPageNearestToCenterOfScreen();
        int lower = Math.max(0, centerPageIndex - 2);
        int upper = Math.min(centerPageIndex + 2, getChildCount() - 1);
        int numChildren = getChildCount();

        // Update the task data for the in/visible children
        for (int i = 0; i < numChildren; i++) {
            TaskView taskView = (TaskView) getChildAt(i);
            Task task = taskView.getTask();
            boolean visible = lower <= i && i <= upper;
            if (visible) {
                if (task == mTmpRunningTask) {
                    // Skip loading if this is the task that we are animating into
                    continue;
                }
                if (!mHasVisibleTaskData.get(task.key.id)) {
                    loader.loadTaskData(task);
                    loader.getHighResThumbnailLoader().onTaskVisible(task);
                }
                mHasVisibleTaskData.put(task.key.id, visible);
            } else {
                if (mHasVisibleTaskData.get(task.key.id)) {
                    loader.unloadTaskData(task);
                    loader.getHighResThumbnailLoader().onTaskInvisible(task);
                }
                mHasVisibleTaskData.delete(task.key.id);
            }
        }
    }

    /**
     * Unloads any associated data from the currently visible tasks
     */
    private void unloadVisibleTaskData() {
        RecentsTaskLoader loader = mModel.getRecentsTaskLoader();
        for (int i = 0; i < mHasVisibleTaskData.size(); i++) {
            if (mHasVisibleTaskData.valueAt(i)) {
                TaskView taskView = getTaskView(mHasVisibleTaskData.keyAt(i));
                Task task = taskView.getTask();
                loader.unloadTaskData(task);
                loader.getHighResThumbnailLoader().onTaskInvisible(task);
            }
        }
        mHasVisibleTaskData.clear();
    }

    protected abstract void onAllTasksRemoved();

    public void reset() {
        mRunningTaskId = -1;
        mRunningTaskTileHidden = false;

        unloadVisibleTaskData();
        setCurrentPage(0);

        OverviewCallbacks.get(getContext()).onResetOverview();
    }

    /**
     * Reloads the view if anything in recents changed.
     */
    public void reloadIfNeeded() {
        if (!mModel.isLoadPlanValid(mLoadPlanId)) {
            mLoadPlanId = mModel.loadTasks(mRunningTaskId, this::applyLoadPlan);
        }
    }

    /**
     * Ensures that the first task in the view represents {@param task} and reloads the view
     * if needed. This allows the swipe-up gesture to assume that the first tile always
     * corresponds to the correct task.
     * All subsequent calls to reload will keep the task as the first item until {@link #reset()}
     * is called.
     * Also scrolls the view to this task
     */
    public void showTask(int runningTaskId) {
        if (getChildCount() == 0) {
            // Add an empty view for now until the task plan is loaded and applied
            final TaskView taskView = (TaskView) LayoutInflater.from(getContext())
                    .inflate(R.layout.task, this, false);
            addView(taskView);

            // The temporary running task is only used for the duration between the start of the
            // gesture and the task list is loaded and applied
            mTmpRunningTask = new Task(new Task.TaskKey(runningTaskId, 0, new Intent(), 0, 0), null,
                    null, "", "", 0, 0, false, true, false, false,
                    new ActivityManager.TaskDescription(), 0, new ComponentName("", ""), false);
            taskView.bind(mTmpRunningTask);
        }
        setCurrentTask(runningTaskId);
    }

    /**
     * Hides the tile associated with {@link #mRunningTaskId}
     */
    public void setRunningTaskHidden(boolean isHidden) {
        mRunningTaskTileHidden = isHidden;
        TaskView runningTask = getTaskView(mRunningTaskId);
        if (runningTask != null) {
            runningTask.setAlpha(isHidden ? 0 : mContentAlpha);
        }
    }

    /**
     * Similar to {@link #showTask(int)} but does not put any restrictions on the first tile.
     */
    public void setCurrentTask(int runningTaskId) {
        boolean runningTaskTileHidden = mRunningTaskTileHidden;
        boolean runningTaskIconScaledDown = mRunningTaskIconScaledDown;

        setRunningTaskIconScaledDown(false, false);
        setRunningTaskHidden(false);
        mRunningTaskId = runningTaskId;
        setRunningTaskIconScaledDown(runningTaskIconScaledDown, false);
        setRunningTaskHidden(runningTaskTileHidden);

        setCurrentPage(0);

        // Load the tasks (if the loading is already
        mLoadPlanId = mModel.loadTasks(runningTaskId, this::applyLoadPlan);
    }

    public void showNextTask() {
        TaskView runningTaskView = getTaskView(mRunningTaskId);
        if (runningTaskView == null) {
            // Launch the first task
            if (getChildCount() > 0) {
                ((TaskView) getChildAt(0)).launchTask(true /* animate */);
            }
        } else {
            // Get the next launch task
            int runningTaskIndex = indexOfChild(runningTaskView);
            int nextTaskIndex = Math.max(0, Math.min(getChildCount() - 1, runningTaskIndex + 1));
            if (nextTaskIndex < getChildCount()) {
                ((TaskView) getChildAt(nextTaskIndex)).launchTask(true /* animate */);
            }
        }
    }

    public QuickScrubController getQuickScrubController() {
        return mQuickScrubController;
    }

    public void setRunningTaskIconScaledDown(boolean isScaledDown, boolean animate) {
        if (mRunningTaskIconScaledDown == isScaledDown) {
            return;
        }
        mRunningTaskIconScaledDown = isScaledDown;
        applyIconScale(animate);
    }

    private void applyIconScale(boolean animate) {
        float scale = mRunningTaskIconScaledDown ? 0 : 1;
        TaskView firstTask = getTaskView(mRunningTaskId);
        if (firstTask != null) {
            if (animate) {
                firstTask.animateIconToScaleAndDim(scale);
            } else {
                firstTask.setIconScaleAndDim(scale);
            }
        }
    }

    public void setSwipeDownShouldLaunchApp(boolean swipeDownShouldLaunchApp) {
        mSwipeDownShouldLaunchApp = swipeDownShouldLaunchApp;
    }

    public boolean shouldSwipeDownLaunchApp() {
        return mSwipeDownShouldLaunchApp;
    }

    public interface PageCallbacks {

        /**
         * Updates the page UI based on scroll params.
         */
        default void onPageScroll(ScrollState scrollState) {};
    }

    public static class ScrollState {

        /**
         * The progress from 0 to 1, where 0 is the center
         * of the screen and 1 is the edge of the screen.
         */
        public float linearInterpolation;
    }

    public void addIgnoreResetTask(TaskView taskView) {
        mIgnoreResetTaskViews.add(taskView);
    }

    public void removeIgnoreResetTask(TaskView taskView) {
        mIgnoreResetTaskViews.remove(taskView);
    }

    private void addDismissedTaskAnimations(View taskView, AnimatorSet anim, long duration) {
        addAnim(ObjectAnimator.ofFloat(taskView, ALPHA, 0), duration, ACCEL_2, anim);
        addAnim(ObjectAnimator.ofFloat(taskView, TRANSLATION_Y, -taskView.getHeight()),
                duration, LINEAR, anim);
    }

    private void removeTask(Task task, int index, PendingAnimation.OnEndListener onEndListener,
                            boolean shouldLog) {
        if (task != null) {
            ActivityManagerWrapper.getInstance().removeTask(task.key.id);
            if (shouldLog) {
                mActivity.getUserEventDispatcher().logTaskLaunchOrDismiss(
                        onEndListener.logAction, Direction.UP, index,
                        TaskUtils.getComponentKeyForTask(task.key));
            }
        }
    }

    public PendingAnimation createTaskDismissAnimation(TaskView taskView, boolean animateTaskView,
            boolean shouldRemoveTask, long duration) {
        if (FeatureFlags.IS_DOGFOOD_BUILD && mPendingAnimation != null) {
            throw new IllegalStateException("Another pending animation is still running");
        }
        AnimatorSet anim = new AnimatorSet();
        PendingAnimation pendingAnimation = new PendingAnimation(anim);

        int count = getChildCount();
        if (count == 0) {
            return pendingAnimation;
        }

        int[] oldScroll = new int[count];
        getPageScrolls(oldScroll, false, SIMPLE_SCROLL_LOGIC);

        int[] newScroll = new int[count];
        getPageScrolls(newScroll, false, (v) -> v.getVisibility() != GONE && v != taskView);

        int scrollDiffPerPage = 0;
        int leftmostPage = mIsRtl ? count -1 : 0;
        int rightmostPage = mIsRtl ? 0 : count - 1;
        if (count > 1) {
            int secondRightmostPage = mIsRtl ? 1 : count - 2;
            scrollDiffPerPage = oldScroll[rightmostPage] - oldScroll[secondRightmostPage];
        }
        int draggedIndex = indexOfChild(taskView);

        boolean needsCurveUpdates = false;
        for (int i = 0; i < count; i++) {
            View child = getChildAt(i);
            if (child == taskView) {
                if (animateTaskView) {
                    addDismissedTaskAnimations(taskView, anim, duration);
                }
            } else {
                // If we just take newScroll - oldScroll, everything to the right of dragged task
                // translates to the left. We need to offset this in some cases:
                // - In RTL, add page offset to all pages, since we want pages to move to the right
                // Additionally, add a page offset if:
                // - Current page is rightmost page (leftmost for RTL)
                // - Dragging an adjacent page on the left side (right side for RTL)
                int offset = mIsRtl ? scrollDiffPerPage : 0;
                if (mCurrentPage == draggedIndex) {
                    int lastPage = mIsRtl ? leftmostPage : rightmostPage;
                    if (mCurrentPage == lastPage) {
                        offset += mIsRtl ? -scrollDiffPerPage : scrollDiffPerPage;
                    }
                } else {
                    // Dragging an adjacent page.
                    int negativeAdjacent = mCurrentPage - 1; // (Right in RTL, left in LTR)
                    if (draggedIndex == negativeAdjacent) {
                        offset += mIsRtl ? -scrollDiffPerPage : scrollDiffPerPage;
                    }
                }
                int scrollDiff = newScroll[i] - oldScroll[i] + offset;
                if (scrollDiff != 0) {
                    addAnim(ObjectAnimator.ofFloat(child, TRANSLATION_X, scrollDiff),
                            duration, ACCEL, anim);
                    needsCurveUpdates = true;
                }
            }
        }

        if (needsCurveUpdates) {
            ValueAnimator va = ValueAnimator.ofFloat(0, 1);
            va.addUpdateListener((a) -> updateCurveProperties());
            anim.play(va);
        }

        // Add a tiny bit of translation Z, so that it draws on top of other views
        if (animateTaskView) {
            taskView.setTranslationZ(0.1f);
        }

        mPendingAnimation = pendingAnimation;
        mPendingAnimation.addEndListener((onEndListener) -> {
           if (onEndListener.isSuccess) {
               if (shouldRemoveTask) {
                   removeTask(taskView.getTask(), draggedIndex, onEndListener, true);
               }
               int pageToSnapTo = mCurrentPage;
               if (draggedIndex < pageToSnapTo) {
                   pageToSnapTo -= 1;
               }
               removeView(taskView);
               if (getChildCount() == 0) {
                   onAllTasksRemoved();
               } else if (!mIsClearAllButtonFullyRevealed) {
                   snapToPageImmediately(pageToSnapTo);
               }
           }
           resetTaskVisuals();
           mPendingAnimation = null;
        });
        return pendingAnimation;
    }

    public PendingAnimation createAllTasksDismissAnimation(long duration) {
        if (FeatureFlags.IS_DOGFOOD_BUILD && mPendingAnimation != null) {
            throw new IllegalStateException("Another pending animation is still running");
        }
        AnimatorSet anim = new AnimatorSet();
        PendingAnimation pendingAnimation = new PendingAnimation(anim);

        int count = getChildCount();
        for (int i = 0; i < count; i++) {
            addDismissedTaskAnimations(getChildAt(i), anim, duration);
        }

        mPendingAnimation = pendingAnimation;
        mPendingAnimation.addEndListener((onEndListener) -> {
            if (onEndListener.isSuccess) {
                while (getChildCount() != 0) {
                    TaskView taskView = getPageAt(getChildCount() - 1);
                    removeTask(taskView.getTask(), -1, onEndListener, false);
                    removeView(taskView);
                }
                onAllTasksRemoved();
            }
            mPendingAnimation = null;
        });
        return pendingAnimation;
    }

    private static void addAnim(ObjectAnimator anim, long duration,
            TimeInterpolator interpolator, AnimatorSet set) {
        anim.setDuration(duration).setInterpolator(interpolator);
        set.play(anim);
    }

    private boolean snapToPageRelative(int delta, boolean cycle) {
        if (getPageCount() == 0) {
            return false;
<<<<<<< HEAD
        }
        final int newPageUnbound = getNextPage() + delta;
        if (!cycle && (newPageUnbound < 0 || newPageUnbound >= getChildCount())) {
            return false;
        }
=======
        }
        final int newPageUnbound = getNextPage() + delta;
        if (!cycle && (newPageUnbound < 0 || newPageUnbound >= getChildCount())) {
            return false;
        }
>>>>>>> 7f28fd55
        snapToPage((newPageUnbound + getPageCount()) % getPageCount());
        return true;
    }

    @Override
    public void onVisibilityAggregated(boolean isVisible) {
        super.onVisibilityAggregated(isVisible);
        if (isVisible && !isFocused()) {
            // Having focus, even in touch mode, keeps us from losing [Alt+]Tab by preventing
            // switching to keyboard mode.
            requestFocus();
        }
    }

    private void runDismissAnimation(PendingAnimation pendingAnim) {
        AnimatorPlaybackController controller = AnimatorPlaybackController.wrap(
                pendingAnim.anim, DISMISS_TASK_DURATION);
        controller.dispatchOnStart();
        controller.setEndAction(() -> pendingAnim.finish(true, Touch.SWIPE));
        controller.getAnimationPlayer().setInterpolator(FAST_OUT_SLOW_IN);
        controller.start();
    }

    public void dismissTask(TaskView taskView, boolean animateTaskView, boolean removeTask) {
        runDismissAnimation(createTaskDismissAnimation(taskView, animateTaskView, removeTask,
                DISMISS_TASK_DURATION));
    }

    public void dismissAllTasks() {
        runDismissAnimation(createAllTasksDismissAnimation(DISMISS_TASK_DURATION));
    }

    @Override
    public boolean dispatchKeyEvent(KeyEvent event) {
        if (event.getAction() == KeyEvent.ACTION_DOWN) {
            switch (event.getKeyCode()) {
                case KeyEvent.KEYCODE_TAB:
                    return snapToPageRelative(event.isShiftPressed() ? -1 : 1,
                            event.isAltPressed() /* cycle */);
                case KeyEvent.KEYCODE_DPAD_RIGHT:
                    return snapToPageRelative(mIsRtl ? -1 : 1, false /* cycle */);
                case KeyEvent.KEYCODE_DPAD_LEFT:
                    return snapToPageRelative(mIsRtl ? 1 : -1, false /* cycle */);
                case KeyEvent.KEYCODE_DEL:
                case KeyEvent.KEYCODE_FORWARD_DEL:
                    dismissTask((TaskView) getChildAt(getNextPage()), true /*animateTaskView*/,
                            true /*removeTask*/);
                    return true;
                case KeyEvent.KEYCODE_NUMPAD_DOT:
                    if (event.isAltPressed()) {
                        // Numpad DEL pressed while holding Alt.
                        dismissTask((TaskView) getChildAt(getNextPage()), true /*animateTaskView*/,
                                true /*removeTask*/);
                        return true;
                    }
            }
        }
        return super.dispatchKeyEvent(event);
    }

    @Override
    protected void onFocusChanged(boolean gainFocus, int direction,
            @Nullable Rect previouslyFocusedRect) {
        super.onFocusChanged(gainFocus, direction, previouslyFocusedRect);
        if (gainFocus && getChildCount() > 0) {
            switch (direction) {
                case FOCUS_FORWARD:
                    setCurrentPage(0);
                    break;
                case FOCUS_BACKWARD:
                case FOCUS_RIGHT:
                case FOCUS_LEFT:
                    setCurrentPage(getChildCount() - 1);
                    break;
            }
        }
    }

    public float getContentAlpha() {
        return mContentAlpha;
    }

    public void setContentAlpha(float alpha) {
        alpha = Utilities.boundToRange(alpha, 0, 1);
        mContentAlpha = alpha;
        for (int i = getChildCount() - 1; i >= 0; i--) {
            TaskView child = getPageAt(i);
            if (!mRunningTaskTileHidden || child.getTask().key.id != mRunningTaskId) {
                getChildAt(i).setAlpha(alpha);
            }
        }

        int alphaInt = Math.round(alpha * 255);
        mEmptyMessagePaint.setAlpha(alphaInt);
        mEmptyIcon.setAlpha(alphaInt);
        updateClearAllButtonAlpha();
    }

    private float[] getAdjacentScaleAndTranslation(TaskView currTask,
            float currTaskToScale, float currTaskToTranslationY) {
        float displacement = currTask.getWidth() * (currTaskToScale - currTask.getCurveScale());
        sTempFloatArray[0] = currTaskToScale;
        sTempFloatArray[1] = mIsRtl ? -displacement : displacement;
        sTempFloatArray[2] = currTaskToTranslationY;
        return sTempFloatArray;
    }

    @Override
    public void onViewAdded(View child) {
        super.onViewAdded(child);
        child.setAlpha(mContentAlpha);
        onChildViewsChanged();
    }

    @Override
    public TaskView getPageAt(int index) {
        return (TaskView) getChildAt(index);
    }

    public void updateEmptyMessage() {
        boolean isEmpty = getChildCount() == 0;
        boolean hasSizeChanged = mLastMeasureSize.x != getWidth()
                || mLastMeasureSize.y != getHeight();
        if (isEmpty == mShowEmptyMessage && !hasSizeChanged) {
            return;
        }
        setContentDescription(isEmpty ? mEmptyMessage : "");
        mShowEmptyMessage = isEmpty;
        updateEmptyStateUi(hasSizeChanged);
        invalidate();
    }

    @Override
    protected void onLayout(boolean changed, int left, int top, int right, int bottom) {
        super.onLayout(changed, left, top, right, bottom);
        updateEmptyStateUi(changed);

        // Set the pivot points to match the task preview center
        setPivotY(((mInsets.top + getPaddingTop() + mTaskTopMargin)
                + (getHeight() - mInsets.bottom - getPaddingBottom())) / 2);
        setPivotX(((mInsets.left + getPaddingLeft())
                + (getWidth() - mInsets.right - getPaddingRight())) / 2);
    }

    private void updateEmptyStateUi(boolean sizeChanged) {
        boolean hasValidSize = getWidth() > 0 && getHeight() > 0;
        if (sizeChanged && hasValidSize) {
            mEmptyTextLayout = null;
            mLastMeasureSize.set(getWidth(), getHeight());
        }
        updateClearAllButtonAlpha();

        if (mShowEmptyMessage && hasValidSize && mEmptyTextLayout == null) {
            int availableWidth = mLastMeasureSize.x - mEmptyMessagePadding - mEmptyMessagePadding;
            mEmptyTextLayout = StaticLayout.Builder.obtain(mEmptyMessage, 0, mEmptyMessage.length(),
                    mEmptyMessagePaint, availableWidth)
                    .setAlignment(Layout.Alignment.ALIGN_CENTER)
                    .build();
            int totalHeight = mEmptyTextLayout.getHeight()
                    + mEmptyMessagePadding + mEmptyIcon.getIntrinsicHeight();

            int top = (mLastMeasureSize.y - totalHeight) / 2;
            int left = (mLastMeasureSize.x - mEmptyIcon.getIntrinsicWidth()) / 2;
            mEmptyIcon.setBounds(left, top, left + mEmptyIcon.getIntrinsicWidth(),
                    top + mEmptyIcon.getIntrinsicHeight());
        }
    }

    @Override
    protected boolean verifyDrawable(Drawable who) {
        return super.verifyDrawable(who) || (mShowEmptyMessage && who == mEmptyIcon);
    }

    protected void maybeDrawEmptyMessage(Canvas canvas) {
        if (mShowEmptyMessage && mEmptyTextLayout != null) {
            // Offset to center in the visible (non-padded) part of RecentsView
            mTempRect.set(mInsets.left + getPaddingLeft(), mInsets.top + getPaddingTop(),
                    mInsets.right + getPaddingRight(), mInsets.bottom + getPaddingBottom());
            canvas.save();
            canvas.translate(getScrollX() + (mTempRect.left - mTempRect.right) / 2,
                    (mTempRect.top - mTempRect.bottom) / 2);
            mEmptyIcon.draw(canvas);
            canvas.translate(mEmptyMessagePadding,
                    mEmptyIcon.getBounds().bottom + mEmptyMessagePadding);
            mEmptyTextLayout.draw(canvas);
            canvas.restore();
        }
    }

    /**
     * Animate adjacent tasks off screen while scaling up.
     *
     * If launching one of the adjacent tasks, parallax the center task and other adjacent task
     * to the right.
     */
    public AnimatorSet createAdjacentPageAnimForTaskLaunch(
            TaskView tv, ClipAnimationHelper clipAnimationHelper) {
        AnimatorSet anim = new AnimatorSet();

        int taskIndex = indexOfChild(tv);
        int centerTaskIndex = getCurrentPage();
        boolean launchingCenterTask = taskIndex == centerTaskIndex;

        float toScale = clipAnimationHelper.getSourceRect().width()
                / clipAnimationHelper.getTargetRect().width();
        float toTranslationY = clipAnimationHelper.getSourceRect().centerY()
                - clipAnimationHelper.getTargetRect().centerY();
        if (launchingCenterTask) {
            TaskView centerTask = getPageAt(centerTaskIndex);
            if (taskIndex - 1 >= 0) {
                TaskView adjacentTask = getPageAt(taskIndex - 1);
                float[] scaleAndTranslation = getAdjacentScaleAndTranslation(centerTask,
                        toScale, toTranslationY);
                scaleAndTranslation[1] = -scaleAndTranslation[1];
                anim.play(createAnimForChild(adjacentTask, scaleAndTranslation));
            }
            if (taskIndex + 1 < getPageCount()) {
                TaskView adjacentTask = getPageAt(taskIndex + 1);
                float[] scaleAndTranslation = getAdjacentScaleAndTranslation(centerTask,
                        toScale, toTranslationY);
                anim.play(createAnimForChild(adjacentTask, scaleAndTranslation));
            }
        } else {
            // We are launching an adjacent task, so parallax the center and other adjacent task.
            float displacementX = tv.getWidth() * (toScale - tv.getCurveScale());
            anim.play(ObjectAnimator.ofFloat(getPageAt(centerTaskIndex), TRANSLATION_X,
                    mIsRtl ? -displacementX : displacementX));

            int otherAdjacentTaskIndex = centerTaskIndex + (centerTaskIndex - taskIndex);
            if (otherAdjacentTaskIndex >= 0 && otherAdjacentTaskIndex < getPageCount()) {
                anim.play(ObjectAnimator.ofPropertyValuesHolder(getPageAt(otherAdjacentTaskIndex),
                        new PropertyListBuilder()
                                .translationX(mIsRtl ? -displacementX : displacementX)
                                .scale(1)
                                .build()));
            }
        }
        return anim;
    }

    private Animator createAnimForChild(TaskView child, float[] toScaleAndTranslation) {
        AnimatorSet anim = new AnimatorSet();
        anim.play(ObjectAnimator.ofFloat(child, TaskView.ZOOM_SCALE, toScaleAndTranslation[0]));
        anim.play(ObjectAnimator.ofPropertyValuesHolder(child,
                        new PropertyListBuilder()
                                .translationX(toScaleAndTranslation[1])
                                .translationY(toScaleAndTranslation[2])
                                .build()));
        return anim;
    }

    public PendingAnimation createTaskLauncherAnimation(TaskView tv, long duration) {
        if (FeatureFlags.IS_DOGFOOD_BUILD && mPendingAnimation != null) {
            throw new IllegalStateException("Another pending animation is still running");
        }

        int count = getChildCount();
        if (count == 0) {
            return new PendingAnimation(new AnimatorSet());
        }

        tv.setVisibility(INVISIBLE);
        int targetSysUiFlags = tv.getThumbnail().getSysUiStatusNavFlags();
        TaskViewDrawable drawable = new TaskViewDrawable(tv, this);
        getOverlay().add(drawable);

        ObjectAnimator drawableAnim =
                ObjectAnimator.ofFloat(drawable, TaskViewDrawable.PROGRESS, 1, 0);
        drawableAnim.setInterpolator(LINEAR);
        drawableAnim.addUpdateListener((animator) -> {
            // Once we pass a certain threshold, update the sysui flags to match the target tasks'
            // flags
            mActivity.getSystemUiController().updateUiState(UI_STATE_OVERVIEW,
                    animator.getAnimatedFraction() > UPDATE_SYSUI_FLAGS_THRESHOLD
                            ? targetSysUiFlags
                            : 0);
        });

        AnimatorSet anim = createAdjacentPageAnimForTaskLaunch(tv,
                drawable.getClipAnimationHelper());
        anim.play(drawableAnim);
        anim.setDuration(duration);

        Consumer<Boolean> onTaskLaunchFinish = (result) -> {
            onTaskLaunched(result);
            tv.setVisibility(VISIBLE);
            getOverlay().remove(drawable);
        };

        mPendingAnimation = new PendingAnimation(anim);
        mPendingAnimation.addEndListener((onEndListener) -> {
            if (onEndListener.isSuccess) {
                Consumer<Boolean> onLaunchResult = (result) -> {
                    onTaskLaunchFinish.accept(result);
                    if (!result) {
                        tv.notifyTaskLaunchFailed(TAG);
                    }
                };
                tv.launchTask(false, onLaunchResult, getHandler());
                Task task = tv.getTask();
                if (task != null) {
                    mActivity.getUserEventDispatcher().logTaskLaunchOrDismiss(
                            onEndListener.logAction, Direction.DOWN, indexOfChild(tv),
                            TaskUtils.getComponentKeyForTask(task.key));
                }
            } else {
                onTaskLaunchFinish.accept(false);
            }
            mPendingAnimation = null;
        });
        return mPendingAnimation;
    }

    public abstract boolean shouldUseMultiWindowTaskSizeStrategy();

    protected void onTaskLaunched(boolean success) {
        resetTaskVisuals();
    }

    @Override
    protected void notifyPageSwitchListener(int prevPage) {
        super.notifyPageSwitchListener(prevPage);
        loadVisibleTaskData();
    }

    @Override
    protected String getCurrentPageDescription() {
        return "";
    }

    private int additionalScrollForClearAllButton() {
        return (int) getResources().getDimension(
                R.dimen.clear_all_container_width) - getPaddingEnd();
    }

    @Override
    protected int computeMaxScrollX() {
        if (getChildCount() == 0) {
            return super.computeMaxScrollX();
        }

        // Allow a clear_all_container_width-sized gap after the last task.
        return super.computeMaxScrollX() + (mIsRtl ? 0 : additionalScrollForClearAllButton());
    }

    @Override
    protected int offsetForPageScrolls() {
        return mIsRtl ? additionalScrollForClearAllButton() : 0;
    }

    public void setClearAllButton(View clearAllButton) {
        mClearAllButton = clearAllButton;
        updateClearAllButtonAlpha();
    }

    private void onChildViewsChanged() {
        final int childCount = getChildCount();
        mClearAllButton.setVisibility(childCount == 0 ? INVISIBLE : VISIBLE);
    }

    public void revealClearAllButton() {
        setCurrentPage(getChildCount() - 1); // Loads tasks info if needed.
        scrollTo(mIsRtl ? 0 : computeMaxScrollX(), 0);
    }

    @Override
    public void addChildrenForAccessibility(ArrayList<View> outChildren) {
        for (int i = getChildCount() - 1; i >= 0; --i) {
            outChildren.add(getChildAt(i));
        }
    }

    @Override
    public void onInitializeAccessibilityNodeInfo(AccessibilityNodeInfo info) {
        super.onInitializeAccessibilityNodeInfo(info);

        final AccessibilityNodeInfo.CollectionInfo
                collectionInfo = AccessibilityNodeInfo.CollectionInfo.obtain(
                1, getChildCount(), false,
                AccessibilityNodeInfo.CollectionInfo.SELECTION_MODE_NONE);
        info.setCollectionInfo(collectionInfo);
    }

    @Override
    public void onInitializeAccessibilityEvent(AccessibilityEvent event) {
        super.onInitializeAccessibilityEvent(event);

        if (event.getEventType() == AccessibilityEvent.TYPE_VIEW_SCROLLED) {
            event.setFromIndex(getCurrentPage());
            event.setToIndex(getCurrentPage());
            event.setItemCount(getChildCount());
        }
    }

    @Override
    public CharSequence getAccessibilityClassName() {
        // To hear position-in-list related feedback from Talkback.
        return ListView.class.getName();
    }

    @Override
    protected boolean isPageOrderFlipped() {
        return true;
    }

    public void addTaskAccessibilityActionsExtra(AccessibilityNodeInfo info) {
    }

    public boolean performTaskAccessibilityActionExtra(int action) {
        return false;
    }
}<|MERGE_RESOLUTION|>--- conflicted
+++ resolved
@@ -922,19 +922,11 @@
     private boolean snapToPageRelative(int delta, boolean cycle) {
         if (getPageCount() == 0) {
             return false;
-<<<<<<< HEAD
         }
         final int newPageUnbound = getNextPage() + delta;
         if (!cycle && (newPageUnbound < 0 || newPageUnbound >= getChildCount())) {
             return false;
         }
-=======
-        }
-        final int newPageUnbound = getNextPage() + delta;
-        if (!cycle && (newPageUnbound < 0 || newPageUnbound >= getChildCount())) {
-            return false;
-        }
->>>>>>> 7f28fd55
         snapToPage((newPageUnbound + getPageCount()) % getPageCount());
         return true;
     }
