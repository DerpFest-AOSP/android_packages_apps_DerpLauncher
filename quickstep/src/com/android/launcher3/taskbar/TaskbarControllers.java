/*
 * Copyright (C) 2021 The Android Open Source Project
 *
 * Licensed under the Apache License, Version 2.0 (the "License");
 * you may not use this file except in compliance with the License.
 * You may obtain a copy of the License at
 *
 *      http://www.apache.org/licenses/LICENSE-2.0
 *
 * Unless required by applicable law or agreed to in writing, software
 * distributed under the License is distributed on an "AS IS" BASIS,
 * WITHOUT WARRANTIES OR CONDITIONS OF ANY KIND, either express or implied.
 * See the License for the specific language governing permissions and
 * limitations under the License.
 */
package com.android.launcher3.taskbar;

import androidx.annotation.NonNull;

import com.android.systemui.shared.rotation.RotationButtonController;

/**
 * Hosts various taskbar controllers to facilitate passing between one another.
 */
public class TaskbarControllers {

    public final TaskbarActivityContext taskbarActivityContext;
    public final TaskbarDragController taskbarDragController;
    public final TaskbarNavButtonController navButtonController;
    public final NavbarButtonsViewController navbarButtonsViewController;
    public final RotationButtonController rotationButtonController;
    public final TaskbarDragLayerController taskbarDragLayerController;
    public final TaskbarScrimViewController taskbarScrimViewController;
    public final TaskbarViewController taskbarViewController;
    public final TaskbarUnfoldAnimationController taskbarUnfoldAnimationController;
    public final TaskbarKeyguardController taskbarKeyguardController;
    public final StashedHandleViewController stashedHandleViewController;
    public final TaskbarStashController taskbarStashController;
    public final TaskbarEduController taskbarEduController;
    public final TaskbarAutohideSuspendController taskbarAutohideSuspendController;

    /** Do not store this controller, as it may change at runtime. */
    @NonNull public TaskbarUIController uiController = TaskbarUIController.DEFAULT;

    public TaskbarControllers(TaskbarActivityContext taskbarActivityContext,
            TaskbarDragController taskbarDragController,
            TaskbarNavButtonController navButtonController,
            NavbarButtonsViewController navbarButtonsViewController,
            RotationButtonController rotationButtonController,
            TaskbarDragLayerController taskbarDragLayerController,
            TaskbarViewController taskbarViewController,
            TaskbarScrimViewController taskbarScrimViewController,
            TaskbarUnfoldAnimationController taskbarUnfoldAnimationController,
            TaskbarKeyguardController taskbarKeyguardController,
            StashedHandleViewController stashedHandleViewController,
            TaskbarStashController taskbarStashController,
            TaskbarEduController taskbarEduController,
            TaskbarAutohideSuspendController taskbarAutoHideSuspendController) {
        this.taskbarActivityContext = taskbarActivityContext;
        this.taskbarDragController = taskbarDragController;
        this.navButtonController = navButtonController;
        this.navbarButtonsViewController = navbarButtonsViewController;
        this.rotationButtonController = rotationButtonController;
        this.taskbarDragLayerController = taskbarDragLayerController;
        this.taskbarViewController = taskbarViewController;
        this.taskbarScrimViewController = taskbarScrimViewController;
        this.taskbarUnfoldAnimationController = taskbarUnfoldAnimationController;
        this.taskbarKeyguardController = taskbarKeyguardController;
        this.stashedHandleViewController = stashedHandleViewController;
        this.taskbarStashController = taskbarStashController;
        this.taskbarEduController = taskbarEduController;
        this.taskbarAutohideSuspendController = taskbarAutoHideSuspendController;
    }

    /**
     * Initializes all controllers. Note that controllers can now reference each other through this
     * TaskbarControllers instance, but should be careful to only access things that were created
     * in constructors for now, as some controllers may still be waiting for init().
     */
    public void init(TaskbarSharedState sharedState) {
        taskbarDragController.init(this);
<<<<<<< HEAD
        navbarButtonsViewController.init(this, sharedState);
        rotationButtonController.init();
=======
        navbarButtonsViewController.init(this);
        if (taskbarActivityContext.isThreeButtonNav()) {
            rotationButtonController.init();
        }
>>>>>>> 446dfa8b
        taskbarDragLayerController.init(this);
        taskbarViewController.init(this);
        taskbarScrimViewController.init(this);
        taskbarUnfoldAnimationController.init(this);
        taskbarKeyguardController.init(navbarButtonsViewController);
        stashedHandleViewController.init(this);
        taskbarStashController.init(this, sharedState);
        taskbarEduController.init(this);
    }

    /**
     * Cleans up all controllers.
     */
    public void onDestroy() {
        navbarButtonsViewController.onDestroy();
        uiController.onDestroy();
        rotationButtonController.onDestroy();
        taskbarDragLayerController.onDestroy();
        taskbarKeyguardController.onDestroy();
        taskbarUnfoldAnimationController.onDestroy();
        taskbarViewController.onDestroy();
        stashedHandleViewController.onDestroy();
        taskbarAutohideSuspendController.onDestroy();
    }
}<|MERGE_RESOLUTION|>--- conflicted
+++ resolved
@@ -79,15 +79,8 @@
      */
     public void init(TaskbarSharedState sharedState) {
         taskbarDragController.init(this);
-<<<<<<< HEAD
-        navbarButtonsViewController.init(this, sharedState);
+        navbarButtonsViewController.init(this);
         rotationButtonController.init();
-=======
-        navbarButtonsViewController.init(this);
-        if (taskbarActivityContext.isThreeButtonNav()) {
-            rotationButtonController.init();
-        }
->>>>>>> 446dfa8b
         taskbarDragLayerController.init(this);
         taskbarViewController.init(this);
         taskbarScrimViewController.init(this);
