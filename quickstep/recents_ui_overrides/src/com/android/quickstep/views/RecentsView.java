/*
 * Copyright (C) 2017 The Android Open Source Project
 *
 * Licensed under the Apache License, Version 2.0 (the "License");
 * you may not use this file except in compliance with the License.
 * You may obtain a copy of the License at
 *
 *      http://www.apache.org/licenses/LICENSE-2.0
 *
 * Unless required by applicable law or agreed to in writing, software
 * distributed under the License is distributed on an "AS IS" BASIS,
 * WITHOUT WARRANTIES OR CONDITIONS OF ANY KIND, either express or implied.
 * See the License for the specific language governing permissions and
 * limitations under the License.
 */

package com.android.quickstep.views;

import static android.view.Surface.ROTATION_0;
import static android.view.View.MeasureSpec.EXACTLY;
import static android.view.View.MeasureSpec.makeMeasureSpec;

import static com.android.launcher3.BaseActivity.STATE_HANDLER_INVISIBILITY_FLAGS;
import static com.android.launcher3.InvariantDeviceProfile.CHANGE_FLAG_ICON_PARAMS;
import static com.android.launcher3.LauncherAnimUtils.SCALE_PROPERTY;
import static com.android.launcher3.LauncherAnimUtils.VIEW_ALPHA;
import static com.android.launcher3.LauncherState.BACKGROUND_APP;
import static com.android.launcher3.Utilities.EDGE_NAV_BAR;
import static com.android.launcher3.Utilities.mapToRange;
import static com.android.launcher3.Utilities.squaredHypot;
import static com.android.launcher3.Utilities.squaredTouchSlop;
import static com.android.launcher3.anim.Interpolators.ACCEL;
import static com.android.launcher3.anim.Interpolators.ACCEL_0_75;
import static com.android.launcher3.anim.Interpolators.ACCEL_2;
import static com.android.launcher3.anim.Interpolators.FAST_OUT_SLOW_IN;
import static com.android.launcher3.anim.Interpolators.LINEAR;
import static com.android.launcher3.config.FeatureFlags.ENABLE_QUICKSTEP_LIVE_TILE;
import static com.android.launcher3.logging.StatsLogManager.LauncherEvent.LAUNCHER_TASK_DISMISS_SWIPE_UP;
import static com.android.launcher3.logging.StatsLogManager.LauncherEvent.LAUNCHER_TASK_LAUNCH_SWIPE_DOWN;
import static com.android.launcher3.statehandlers.DepthController.DEPTH;
import static com.android.launcher3.uioverrides.touchcontrollers.TaskViewTouchController.SUCCESS_TRANSITION_PROGRESS;
import static com.android.launcher3.userevent.nano.LauncherLogProto.Action.Touch.TAP;
import static com.android.launcher3.userevent.nano.LauncherLogProto.ControlType.CLEAR_ALL_BUTTON;
import static com.android.launcher3.util.Executors.UI_HELPER_EXECUTOR;
import static com.android.launcher3.util.SystemUiController.UI_STATE_OVERVIEW;
import static com.android.quickstep.TaskUtils.checkCurrentOrManagedUserId;
import static com.android.quickstep.views.OverviewActionsView.HIDDEN_GESTURE_RUNNING;
import static com.android.quickstep.views.OverviewActionsView.HIDDEN_NON_ZERO_ROTATION;
import static com.android.quickstep.views.OverviewActionsView.HIDDEN_NO_RECENTS;
import static com.android.quickstep.views.OverviewActionsView.HIDDEN_NO_TASKS;

import android.animation.AnimatorSet;
import android.animation.LayoutTransition;
import android.animation.LayoutTransition.TransitionListener;
import android.animation.ObjectAnimator;
import android.animation.ValueAnimator;
import android.annotation.TargetApi;
import android.app.ActivityManager;
import android.app.ActivityManager.RunningTaskInfo;
import android.content.ComponentName;
import android.content.Context;
import android.content.Intent;
import android.content.res.Configuration;
import android.graphics.Canvas;
import android.graphics.Point;
import android.graphics.PointF;
import android.graphics.Rect;
import android.graphics.Typeface;
import android.graphics.drawable.Drawable;
import android.os.Build;
import android.os.Handler;
import android.os.UserHandle;
import android.text.Layout;
import android.text.StaticLayout;
import android.text.TextPaint;
import android.util.AttributeSet;
import android.util.FloatProperty;
import android.util.Property;
import android.util.SparseBooleanArray;
import android.view.HapticFeedbackConstants;
import android.view.KeyEvent;
import android.view.LayoutInflater;
import android.view.MotionEvent;
import android.view.View;
import android.view.ViewDebug;
import android.view.ViewGroup;
import android.view.accessibility.AccessibilityEvent;
import android.view.accessibility.AccessibilityNodeInfo;
import android.view.animation.Interpolator;
import android.widget.ListView;

import androidx.annotation.Nullable;

import com.android.launcher3.BaseActivity;
import com.android.launcher3.DeviceProfile;
import com.android.launcher3.Insettable;
import com.android.launcher3.InvariantDeviceProfile;
import com.android.launcher3.PagedView;
import com.android.launcher3.R;
import com.android.launcher3.Utilities;
import com.android.launcher3.anim.AnimationSuccessListener;
import com.android.launcher3.anim.AnimatorPlaybackController;
import com.android.launcher3.anim.PendingAnimation;
import com.android.launcher3.anim.PendingAnimation.EndState;
import com.android.launcher3.anim.PropertyListBuilder;
import com.android.launcher3.anim.SpringProperty;
import com.android.launcher3.compat.AccessibilityManagerCompat;
import com.android.launcher3.config.FeatureFlags;
import com.android.launcher3.statehandlers.DepthController;
import com.android.launcher3.statemanager.StatefulActivity;
import com.android.launcher3.touch.PagedOrientationHandler;
import com.android.launcher3.touch.PagedOrientationHandler.CurveProperties;
import com.android.launcher3.userevent.nano.LauncherLogProto;
import com.android.launcher3.userevent.nano.LauncherLogProto.Action.Direction;
import com.android.launcher3.userevent.nano.LauncherLogProto.Action.Touch;
import com.android.launcher3.util.ComponentKey;
import com.android.launcher3.util.DynamicResource;
import com.android.launcher3.util.MultiValueAlpha;
import com.android.launcher3.util.OverScroller;
import com.android.launcher3.util.Themes;
import com.android.launcher3.util.ViewPool;
import com.android.quickstep.BaseActivityInterface;
import com.android.quickstep.RecentsAnimationController;
import com.android.quickstep.RecentsAnimationTargets;
import com.android.quickstep.RecentsModel;
import com.android.quickstep.RecentsModel.TaskVisualsChangeListener;
import com.android.quickstep.SystemUiProxy;
import com.android.quickstep.TaskThumbnailCache;
import com.android.quickstep.TaskUtils;
import com.android.quickstep.ViewUtils;
import com.android.quickstep.util.LayoutUtils;
import com.android.quickstep.util.RecentsOrientedState;
import com.android.quickstep.util.SplitScreenBounds;
import com.android.quickstep.util.SurfaceTransactionApplier;
import com.android.quickstep.util.TransformParams;
import com.android.systemui.plugins.ResourceProvider;
import com.android.systemui.shared.recents.IPinnedStackAnimationListener;
import com.android.systemui.shared.recents.model.Task;
import com.android.systemui.shared.recents.model.Task.TaskKey;
import com.android.systemui.shared.recents.model.ThumbnailData;
import com.android.systemui.shared.system.ActivityManagerWrapper;
import com.android.systemui.shared.system.LauncherEventUtil;
import com.android.systemui.shared.system.PackageManagerWrapper;
import com.android.systemui.shared.system.TaskStackChangeListener;

import java.util.ArrayList;
import java.util.function.Consumer;

/**
 * A list of recent tasks.
 */
@TargetApi(Build.VERSION_CODES.R)
public abstract class RecentsView<T extends StatefulActivity> extends PagedView implements
        Insettable, TaskThumbnailCache.HighResLoadingState.HighResLoadingStateChangedCallback,
        InvariantDeviceProfile.OnIDPChangeListener, TaskVisualsChangeListener,
        SplitScreenBounds.OnChangeListener {

    private static final String TAG = RecentsView.class.getSimpleName();

    public static final FloatProperty<RecentsView> CONTENT_ALPHA =
            new FloatProperty<RecentsView>("contentAlpha") {
                @Override
                public void setValue(RecentsView view, float v) {
                    view.setContentAlpha(v);
                }

                @Override
                public Float get(RecentsView view) {
                    return view.getContentAlpha();
                }
            };

    public static final FloatProperty<RecentsView> FULLSCREEN_PROGRESS =
            new FloatProperty<RecentsView>("fullscreenProgress") {
                @Override
                public void setValue(RecentsView recentsView, float v) {
                    recentsView.setFullscreenProgress(v);
                }

                @Override
                public Float get(RecentsView recentsView) {
                    return recentsView.mFullscreenProgress;
                }
            };

    public static final FloatProperty<RecentsView> TASK_MODALNESS =
            new FloatProperty<RecentsView>("taskModalness") {
                @Override
                public void setValue(RecentsView recentsView, float v) {
                    recentsView.setTaskModalness(v);
                }

                @Override
                public Float get(RecentsView recentsView) {
                    return recentsView.mTaskModalness;
                }
            };

    public static final FloatProperty<RecentsView> ADJACENT_PAGE_OFFSET =
            new FloatProperty<RecentsView>("adjacentPageOffset") {
                @Override
                public void setValue(RecentsView recentsView, float v) {
                    if (recentsView.mAdjacentPageOffset != v) {
                        recentsView.mAdjacentPageOffset = v;
                        recentsView.updatePageOffsets();
                    }
                }

                @Override
                public Float get(RecentsView recentsView) {
                    return recentsView.mAdjacentPageOffset;
                }
            };

    protected RecentsOrientedState mOrientationState;
    protected final BaseActivityInterface mSizeStrategy;
    protected RecentsAnimationController mRecentsAnimationController;
    protected RecentsAnimationTargets mRecentsAnimationTargets;
    protected SurfaceTransactionApplier mSyncTransactionApplier;
    protected int mTaskWidth;
    protected int mTaskHeight;
    protected boolean mEnableDrawingLiveTile = false;
    protected final Rect mTempRect = new Rect();
    private final PointF mTempPointF = new PointF();

    private static final int DISMISS_TASK_DURATION = 300;
    private static final int ADDITION_TASK_DURATION = 200;
    // The threshold at which we update the SystemUI flags when animating from the task into the app
    public static final float UPDATE_SYSUI_FLAGS_THRESHOLD = 0.85f;

    protected final T mActivity;
    private final float mFastFlingVelocity;
    private final RecentsModel mModel;
    private final int mTaskTopMargin;
    private final ClearAllButton mClearAllButton;
    private final Rect mClearAllButtonDeadZoneRect = new Rect();
    private final Rect mTaskViewDeadZoneRect = new Rect();

    private final ScrollState mScrollState = new ScrollState();
    // Keeps track of the previously known visible tasks for purposes of loading/unloading task data
    private final SparseBooleanArray mHasVisibleTaskData = new SparseBooleanArray();

    private final InvariantDeviceProfile mIdp;

    private final ViewPool<TaskView> mTaskViewPool;

    private boolean mDwbToastShown;
    protected boolean mDisallowScrollToClearAll;
    private boolean mOverlayEnabled;
    protected boolean mFreezeViewVisibility;

    private float mAdjacentPageOffset = 0;

    /**
     * TODO: Call reloadIdNeeded in onTaskStackChanged.
     */
    private final TaskStackChangeListener mTaskStackListener = new TaskStackChangeListener() {
        @Override
        public void onActivityPinned(String packageName, int userId, int taskId, int stackId) {
            if (!mHandleTaskStackChanges) {
                return;
            }
            // Check this is for the right user
            if (!checkCurrentOrManagedUserId(userId, getContext())) {
                return;
            }

            // Remove the task immediately from the task list
            TaskView taskView = getTaskView(taskId);
            if (taskView != null) {
                removeView(taskView);
            }
        }

        @Override
        public void onActivityUnpinned() {
            if (!mHandleTaskStackChanges) {
                return;
            }

            reloadIfNeeded();
            enableLayoutTransitions();
        }

        @Override
        public void onTaskRemoved(int taskId) {
            if (!mHandleTaskStackChanges) {
                return;
            }

            UI_HELPER_EXECUTOR.execute(() -> {
                TaskView taskView = getTaskView(taskId);
                if (taskView == null) {
                    return;
                }
                Handler handler = taskView.getHandler();
                if (handler == null) {
                    return;
                }

                // TODO: Add callbacks from AM reflecting adding/removing from the recents list, and
                //       remove all these checks
                Task.TaskKey taskKey = taskView.getTask().key;
                if (PackageManagerWrapper.getInstance().getActivityInfo(taskKey.getComponent(),
                        taskKey.userId) == null) {
                    // The package was uninstalled
                    handler.post(() ->
                            dismissTask(taskView, true /* animate */, false /* removeTask */));
                } else {
                    mModel.findTaskWithId(taskKey.id, (key) -> {
                        if (key == null) {
                            // The task was removed from the recents list
                            handler.post(() -> dismissTask(taskView, true /* animate */,
                                    false /* removeTask */));
                        }
                    });
                }
            });
        }
    };

    private final PinnedStackAnimationListener mIPinnedStackAnimationListener =
            new PinnedStackAnimationListener();

    // Used to keep track of the last requested task list id, so that we do not request to load the
    // tasks again if we have already requested it and the task list has not changed
    private int mTaskListChangeId = -1;

    // Only valid until the launcher state changes to NORMAL
    protected int mRunningTaskId = -1;
    protected boolean mRunningTaskTileHidden;
    private Task mTmpRunningTask;

    private boolean mRunningTaskIconScaledDown = false;

    private boolean mOverviewStateEnabled;
    private boolean mHandleTaskStackChanges;
    private boolean mSwipeDownShouldLaunchApp;
    private boolean mTouchDownToStartHome;
    private final float mSquaredTouchSlop;
    private int mDownX;
    private int mDownY;

    private PendingAnimation mPendingAnimation;
    private LayoutTransition mLayoutTransition;

    @ViewDebug.ExportedProperty(category = "launcher")
    protected float mContentAlpha = 1;
    @ViewDebug.ExportedProperty(category = "launcher")
    protected float mFullscreenProgress = 0;
    /**
     * How modal is the current task to be displayed, 1 means the task is fully modal and no other
     * tasks are show. 0 means the task is displays in context in the list with other tasks.
     */
    @ViewDebug.ExportedProperty(category = "launcher")
    protected float mTaskModalness = 0;

    // Keeps track of task id whose visual state should not be reset
    private int mIgnoreResetTaskId = -1;

    // Variables for empty state
    private final Drawable mEmptyIcon;
    private final CharSequence mEmptyMessage;
    private final TextPaint mEmptyMessagePaint;
    private final Point mLastMeasureSize = new Point();
    private final int mEmptyMessagePadding;
    private boolean mShowEmptyMessage;
    private OnEmptyMessageUpdatedListener mOnEmptyMessageUpdatedListener;
    private Layout mEmptyTextLayout;
    private boolean mLiveTileOverlayAttached;

    // Keeps track of the index where the first TaskView should be
    private int mTaskViewStartIndex = 0;
    private OverviewActionsView mActionsView;

    private BaseActivity.MultiWindowModeChangedListener mMultiWindowModeChangedListener =
            (inMultiWindowMode) -> {
                if (mOrientationState != null) {
                    mOrientationState.setMultiWindowMode(inMultiWindowMode);
                    setLayoutRotation(mOrientationState.getTouchRotation(),
                            mOrientationState.getDisplayRotation());
                    rotateAllChildTasks();
                }
                if (!inMultiWindowMode && mOverviewStateEnabled) {
                    // TODO: Re-enable layout transitions for addition of the unpinned task
                    reloadIfNeeded();
                }
            };

    public RecentsView(Context context, AttributeSet attrs, int defStyleAttr,
            BaseActivityInterface sizeStrategy) {
        super(context, attrs, defStyleAttr);
        setPageSpacing(getResources().getDimensionPixelSize(R.dimen.recents_page_spacing));
        setEnableFreeScroll(true);
        mSizeStrategy = sizeStrategy;
        mActivity = BaseActivity.fromContext(context);
        mOrientationState = new RecentsOrientedState(
                context, mSizeStrategy, this::animateRecentsRotationInPlace);
        mOrientationState.setActivityConfiguration(context.getResources().getConfiguration());

        mFastFlingVelocity = getResources()
                .getDimensionPixelSize(R.dimen.recents_fast_fling_velocity);
        mModel = RecentsModel.INSTANCE.get(context);
        mIdp = InvariantDeviceProfile.INSTANCE.get(context);

        mClearAllButton = (ClearAllButton) LayoutInflater.from(context)
                .inflate(R.layout.overview_clear_all_button, this, false);
        mClearAllButton.setOnClickListener(this::dismissAllTasks);
        mTaskViewPool = new ViewPool<>(context, this, R.layout.task, 20 /* max size */,
                10 /* initial size */);

        mIsRtl = mOrientationHandler.getRecentsRtlSetting(getResources());
        setLayoutDirection(mIsRtl ? View.LAYOUT_DIRECTION_RTL : View.LAYOUT_DIRECTION_LTR);
        mTaskTopMargin = getResources()
                .getDimensionPixelSize(R.dimen.task_thumbnail_top_margin);
        mSquaredTouchSlop = squaredTouchSlop(context);

        mEmptyIcon = context.getDrawable(R.drawable.ic_empty_recents);
        mEmptyIcon.setCallback(this);
        mEmptyMessage = context.getText(R.string.recents_empty_message);
        mEmptyMessagePaint = new TextPaint();
        mEmptyMessagePaint.setColor(Themes.getAttrColor(context, android.R.attr.textColorPrimary));
        mEmptyMessagePaint.setTextSize(getResources()
                .getDimension(R.dimen.recents_empty_message_text_size));
        mEmptyMessagePaint.setTypeface(Typeface.create(Themes.getDefaultBodyFont(context),
                Typeface.NORMAL));
        mEmptyMessagePadding = getResources()
                .getDimensionPixelSize(R.dimen.recents_empty_message_text_padding);
        setWillNotDraw(false);
        updateEmptyMessage();
        mOrientationHandler = mOrientationState.getOrientationHandler();

        // Initialize quickstep specific cache params here, as this is constructed only once
        mActivity.getViewCache().setCacheSize(R.layout.digital_wellbeing_toast, 5);
    }

    public OverScroller getScroller() {
        return mScroller;
    }

    public boolean isRtl() {
        return mIsRtl;
    }

    @Override
    public Task onTaskThumbnailChanged(int taskId, ThumbnailData thumbnailData) {
        if (mHandleTaskStackChanges) {
            TaskView taskView = getTaskView(taskId);
            if (taskView != null) {
                Task task = taskView.getTask();
                taskView.getThumbnail().setThumbnail(task, thumbnailData);
                return task;
            }
        }
        return null;
    }

    @Override
    public void onTaskIconChanged(String pkg, UserHandle user) {
        for (int i = 0; i < getTaskViewCount(); i++) {
            TaskView tv = getTaskViewAt(i);
            Task task = tv.getTask();
            if (task != null && task.key != null && pkg.equals(task.key.getPackageName())
                    && task.key.userId == user.getIdentifier()) {
                task.icon = null;
                if (tv.getIconView().getDrawable() != null) {
                    tv.onTaskListVisibilityChanged(true /* visible */);
                }
            }
        }
    }

    /**
     * Update the thumbnail of the task.
     * @param refreshNow Refresh immediately if it's true.
     */
    public TaskView updateThumbnail(int taskId, ThumbnailData thumbnailData, boolean refreshNow) {
        TaskView taskView = getTaskView(taskId);
        if (taskView != null) {
            taskView.getThumbnail().setThumbnail(taskView.getTask(), thumbnailData, refreshNow);
        }
        return taskView;
    }

    /** See {@link #updateThumbnail(int, ThumbnailData, boolean)} */
    public TaskView updateThumbnail(int taskId, ThumbnailData thumbnailData) {
        return updateThumbnail(taskId, thumbnailData, true /* refreshNow */);
    }

    @Override
    protected void onWindowVisibilityChanged(int visibility) {
        super.onWindowVisibilityChanged(visibility);
        updateTaskStackListenerState();
    }

    @Override
    public void onIdpChanged(int changeFlags, InvariantDeviceProfile idp) {
        if ((changeFlags & CHANGE_FLAG_ICON_PARAMS) == 0) {
            return;
        }
        mModel.getIconCache().clear();
        unloadVisibleTaskData();
        loadVisibleTaskData();
    }

    public void init(OverviewActionsView actionsView) {
        mActionsView = actionsView;
        mActionsView.updateHiddenFlags(HIDDEN_NO_TASKS, getTaskViewCount() == 0);
    }

    @Override
    protected void onAttachedToWindow() {
        super.onAttachedToWindow();
        updateTaskStackListenerState();
        mModel.getThumbnailCache().getHighResLoadingState().addCallback(this);
        mActivity.addMultiWindowModeChangedListener(mMultiWindowModeChangedListener);
        ActivityManagerWrapper.getInstance().registerTaskStackListener(mTaskStackListener);
        mSyncTransactionApplier = new SurfaceTransactionApplier(this);
        RecentsModel.INSTANCE.get(getContext()).addThumbnailChangeListener(this);
        mIdp.addOnChangeListener(this);
        mIPinnedStackAnimationListener.setActivity(mActivity);
        SystemUiProxy.INSTANCE.get(getContext()).setPinnedStackAnimationListener(
                mIPinnedStackAnimationListener);
        mOrientationState.initListeners();
        SplitScreenBounds.INSTANCE.addOnChangeListener(this);
    }

    @Override
    protected void onDetachedFromWindow() {
        super.onDetachedFromWindow();
        updateTaskStackListenerState();
        mModel.getThumbnailCache().getHighResLoadingState().removeCallback(this);
        mActivity.removeMultiWindowModeChangedListener(mMultiWindowModeChangedListener);
        ActivityManagerWrapper.getInstance().unregisterTaskStackListener(mTaskStackListener);
        mSyncTransactionApplier = null;
        RecentsModel.INSTANCE.get(getContext()).removeThumbnailChangeListener(this);
        mIdp.removeOnChangeListener(this);
        SystemUiProxy.INSTANCE.get(getContext()).setPinnedStackAnimationListener(null);
        SplitScreenBounds.INSTANCE.removeOnChangeListener(this);
        mIPinnedStackAnimationListener.setActivity(null);
        mOrientationState.destroyListeners();
    }

    @Override
    public void onViewRemoved(View child) {
        super.onViewRemoved(child);

        // Clear the task data for the removed child if it was visible
        if (child instanceof TaskView) {
            TaskView taskView = (TaskView) child;
            mHasVisibleTaskData.delete(taskView.getTask().key.id);
            mTaskViewPool.recycle(taskView);
            mActionsView.updateHiddenFlags(HIDDEN_NO_TASKS, getTaskViewCount() == 0);
        }
        updateTaskStartIndex(child);
    }

    @Override
    public void onViewAdded(View child) {
        super.onViewAdded(child);
        child.setAlpha(mContentAlpha);
        // RecentsView is set to RTL in the constructor when system is using LTR. Here we set the
        // child direction back to match system settings.
        child.setLayoutDirection(mIsRtl ? View.LAYOUT_DIRECTION_LTR : View.LAYOUT_DIRECTION_RTL);
        updateTaskStartIndex(child);
        mActionsView.updateHiddenFlags(HIDDEN_NO_TASKS, false);
        updateEmptyMessage();
    }

    @Override
    public void draw(Canvas canvas) {
        maybeDrawEmptyMessage(canvas);
        super.draw(canvas);
    }

    private void updateTaskStartIndex(View affectingView) {
        if (!(affectingView instanceof TaskView) && !(affectingView instanceof ClearAllButton)) {
            int childCount = getChildCount();

            mTaskViewStartIndex = 0;
            while (mTaskViewStartIndex < childCount
                    && !(getChildAt(mTaskViewStartIndex) instanceof TaskView)) {
                mTaskViewStartIndex++;
            }
        }
    }

    public boolean isTaskViewVisible(TaskView tv) {
        // For now, just check if it's the active task or an adjacent task
        return Math.abs(indexOfChild(tv) - getNextPage()) <= 1;
    }

    public TaskView getTaskView(int taskId) {
        for (int i = 0; i < getTaskViewCount(); i++) {
            TaskView tv = getTaskViewAt(i);
            if (tv.getTask() != null && tv.getTask().key != null && tv.getTask().key.id == taskId) {
                return tv;
            }
        }
        return null;
    }

    public void setOverviewStateEnabled(boolean enabled) {
        mOverviewStateEnabled = enabled;
        updateTaskStackListenerState();
        mOrientationState.setRotationWatcherEnabled(enabled);
        if (!enabled) {
            // Reset the running task when leaving overview since it can still have a reference to
            // its thumbnail
            mTmpRunningTask = null;
        }
    }

    public void onDigitalWellbeingToastShown() {
        if (!mDwbToastShown) {
            mDwbToastShown = true;
            mActivity.getUserEventDispatcher().logActionTip(
                    LauncherEventUtil.VISIBLE,
                    LauncherLogProto.TipType.DWB_TOAST);
        }
    }

    /**
     * Whether the Clear All button is hidden or fully visible. Used to determine if center
     * displayed page is a task or the Clear All button.
     *
     * @return True = Clear All button not fully visible, center page is a task. False = Clear All
     * button fully visible, center page is Clear All button.
     */
    public boolean isClearAllHidden() {
        return mClearAllButton.getAlpha() != 1f;
    }

    @Override
    protected void onPageBeginTransition() {
        super.onPageBeginTransition();
        mActionsView.updateDisabledFlags(OverviewActionsView.DISABLED_SCROLLING, true);
    }

    @Override
    protected void onPageEndTransition() {
        super.onPageEndTransition();
        if (isClearAllHidden()) {
            mActionsView.updateDisabledFlags(OverviewActionsView.DISABLED_SCROLLING, false);
        }
        if (getNextPage() > 0) {
            setSwipeDownShouldLaunchApp(true);
        }
    }

    @Override
    public boolean onTouchEvent(MotionEvent ev) {
        super.onTouchEvent(ev);
        final int x = (int) ev.getX();
        final int y = (int) ev.getY();
        switch (ev.getAction()) {
            case MotionEvent.ACTION_UP:
                if (mTouchDownToStartHome) {
                    startHome();
                }
                mTouchDownToStartHome = false;
                break;
            case MotionEvent.ACTION_CANCEL:
                mTouchDownToStartHome = false;
                break;
            case MotionEvent.ACTION_MOVE:
                // Passing the touch slop will not allow dismiss to home
                if (mTouchDownToStartHome &&
                        (isHandlingTouch() ||
                                squaredHypot(mDownX - x, mDownY - y) > mSquaredTouchSlop)) {
                    mTouchDownToStartHome = false;
                }
                break;
            case MotionEvent.ACTION_DOWN:
                // Touch down anywhere but the deadzone around the visible clear all button and
                // between the task views will start home on touch up
                if (!isHandlingTouch() && !isModal()) {
                    if (mShowEmptyMessage) {
                        mTouchDownToStartHome = true;
                    } else {
                        updateDeadZoneRects();
                        final boolean clearAllButtonDeadZoneConsumed =
                                mClearAllButton.getAlpha() == 1
                                        && mClearAllButtonDeadZoneRect.contains(x, y);
                        final boolean cameFromNavBar = (ev.getEdgeFlags() & EDGE_NAV_BAR) != 0;
                        if (!clearAllButtonDeadZoneConsumed && !cameFromNavBar
                                && !mTaskViewDeadZoneRect.contains(x + getScrollX(), y)) {
                            mTouchDownToStartHome = true;
                        }
                    }
                }
                mDownX = x;
                mDownY = y;
                break;
        }


        // Do not let touch escape to siblings below this view.
        return isHandlingTouch() || shouldStealTouchFromSiblingsBelow(ev);
    }

    @Override
    protected void determineScrollingStart(MotionEvent ev, float touchSlopScale) {
        // Enables swiping to the left or right only if the task overlay is not modal.
        if (!isModal()) {
            super.determineScrollingStart(ev, touchSlopScale);
        }
    }
    protected boolean shouldStealTouchFromSiblingsBelow(MotionEvent ev) {
        return true;
    }

    protected void applyLoadPlan(ArrayList<Task> tasks) {
        if (mPendingAnimation != null) {
            mPendingAnimation.addEndListener((endState) -> applyLoadPlan(tasks));
            return;
        }

        if (tasks == null || tasks.isEmpty()) {
            removeTasksViewsAndClearAllButton();
            onTaskStackUpdated();
            return;
        }

        // Unload existing visible task data
        unloadVisibleTaskData();

        TaskView ignoreResetTaskView =
                mIgnoreResetTaskId == -1 ? null : getTaskView(mIgnoreResetTaskId);

        final int requiredTaskCount = tasks.size();
        if (getTaskViewCount() != requiredTaskCount) {
            if (indexOfChild(mClearAllButton) != -1) {
                removeView(mClearAllButton);
            }
            for (int i = getTaskViewCount(); i < requiredTaskCount; i++) {
                addView(mTaskViewPool.getView());
            }
            while (getTaskViewCount() > requiredTaskCount) {
                removeView(getChildAt(getChildCount() - 1));
            }
            if (requiredTaskCount > 0) {
                addView(mClearAllButton);
            }
        }

        // Rebind and reset all task views
        for (int i = requiredTaskCount - 1; i >= 0; i--) {
            final int pageIndex = requiredTaskCount - i - 1 + mTaskViewStartIndex;
            final Task task = tasks.get(i);
            final TaskView taskView = (TaskView) getChildAt(pageIndex);
            taskView.bind(task, mOrientationState);
        }

        if (mNextPage == INVALID_PAGE) {
            // Set the current page to the running task, but not if settling on new task.
            TaskView runningTaskView = getRunningTaskView();
            if (runningTaskView != null) {
                setCurrentPage(indexOfChild(runningTaskView));
            } else if (getTaskViewCount() > 0) {
                setCurrentPage(indexOfChild(getTaskViewAt(0)));
            }
        }

        if (mIgnoreResetTaskId != -1 && getTaskView(mIgnoreResetTaskId) != ignoreResetTaskView) {
            // If the taskView mapping is changing, do not preserve the visuals. Since we are
            // mostly preserving the first task, and new taskViews are added to the end, it should
            // generally map to the same task.
            mIgnoreResetTaskId = -1;
        }
        resetTaskVisuals();
        onTaskStackUpdated();
        updateEnabledOverlays();
    }

    private boolean isModal() {
        return mTaskModalness > 0;
    }

    private void removeTasksViewsAndClearAllButton() {
        for (int i = getTaskViewCount() - 1; i >= 0; i--) {
            removeView(getTaskViewAt(i));
        }
        if (indexOfChild(mClearAllButton) != -1) {
            removeView(mClearAllButton);
        }
    }

    public int getTaskViewCount() {
        int taskViewCount = getChildCount() - mTaskViewStartIndex;
        if (indexOfChild(mClearAllButton) != -1) {
            taskViewCount--;
        }
        return taskViewCount;
    }

    protected void onTaskStackUpdated() {
        // Lazily update the empty message only when the task stack is reapplied
        updateEmptyMessage();
    }

    public void resetTaskVisuals() {
        for (int i = getTaskViewCount() - 1; i >= 0; i--) {
            TaskView taskView = getTaskViewAt(i);
            if (mIgnoreResetTaskId != taskView.getTask().key.id) {
                taskView.resetViewTransforms();
                taskView.setStableAlpha(mContentAlpha);
                taskView.setFullscreenProgress(mFullscreenProgress);
                taskView.setModalness(mTaskModalness);
            }
        }
        if (mRunningTaskTileHidden) {
            setRunningTaskHidden(mRunningTaskTileHidden);
        }

        // Force apply the scale.
        if (mIgnoreResetTaskId != mRunningTaskId) {
            applyRunningTaskIconScale();
        }

        updateCurveProperties();
        // Update the set of visible task's data
        loadVisibleTaskData();
        setTaskModalness(0);
    }

    public void setFullscreenProgress(float fullscreenProgress) {
        mFullscreenProgress = fullscreenProgress;
        int taskCount = getTaskViewCount();
        for (int i = 0; i < taskCount; i++) {
            getTaskViewAt(i).setFullscreenProgress(mFullscreenProgress);
        }
        // Fade out the actions view quickly (0.1 range)
        mActionsView.getFullscreenAlpha().setValue(
                mapToRange(fullscreenProgress, 0, 0.1f, 1f, 0f, LINEAR));
    }

    private void updateTaskStackListenerState() {
        boolean handleTaskStackChanges = mOverviewStateEnabled && isAttachedToWindow()
                && getWindowVisibility() == VISIBLE;
        if (handleTaskStackChanges != mHandleTaskStackChanges) {
            mHandleTaskStackChanges = handleTaskStackChanges;
            if (handleTaskStackChanges) {
                reloadIfNeeded();
            }
        }
    }

    @Override
    public void setInsets(Rect insets) {
        mInsets.set(insets);
        resetPaddingFromTaskSize();
    }

    private void resetPaddingFromTaskSize() {
        DeviceProfile dp = mActivity.getDeviceProfile();
        getTaskSize(mTempRect);
        mTaskWidth = mTempRect.width();
        mTaskHeight = mTempRect.height();

        mTempRect.top -= mTaskTopMargin;
        setPadding(mTempRect.left - mInsets.left, mTempRect.top - mInsets.top,
                dp.widthPx - mInsets.right - mTempRect.right,
                dp.heightPx - mInsets.bottom - mTempRect.bottom);
    }

    public void getTaskSize(Rect outRect) {
        mSizeStrategy.calculateTaskSize(mActivity, mActivity.getDeviceProfile(), outRect,
                mOrientationHandler);
    }

    /** Gets the task size for modal state. */
    public void getModalTaskSize(Rect outRect) {
        mSizeStrategy.calculateModalTaskSize(mActivity, mActivity.getDeviceProfile(), outRect);
    }

    @Override
    protected boolean computeScrollHelper() {
        boolean scrolling = super.computeScrollHelper();
        boolean isFlingingFast = false;
        updateCurveProperties();
        if (scrolling || isHandlingTouch()) {
            if (scrolling) {
                // Check if we are flinging quickly to disable high res thumbnail loading
                isFlingingFast = mScroller.getCurrVelocity() > mFastFlingVelocity;
            }

            // After scrolling, update the visible task's data
            loadVisibleTaskData();
        }

        // Update the high res thumbnail loader state
        mModel.getThumbnailCache().getHighResLoadingState().setFlingingFast(isFlingingFast);
        return scrolling;
    }

    /**
     * Scales and adjusts translation of adjacent pages as if on a curved carousel.
     */
    public void updateCurveProperties() {
        if (getPageCount() == 0 || getPageAt(0).getMeasuredWidth() == 0) {
            return;
        }
        mOrientationHandler.getCurveProperties(this, mInsets, mScrollState);
        mScrollState.scrollFromEdge =
                mIsRtl ? mScrollState.scroll : (mMaxScroll - mScrollState.scroll);

        final int pageCount = getPageCount();
        for (int i = 0; i < pageCount; i++) {
            View page = getPageAt(i);
            mScrollState.updateInterpolation(mOrientationHandler.getChildStartWithTranslation(page),
                    mPageSpacing);
            ((PageCallbacks) page).onPageScroll(mScrollState);
        }
    }

    /**
     * Iterates through all the tasks, and loads the associated task data for newly visible tasks,
     * and unloads the associated task data for tasks that are no longer visible.
     */
    public void loadVisibleTaskData() {
        if (!mOverviewStateEnabled || mTaskListChangeId == -1) {
            // Skip loading visible task data if we've already left the overview state, or if the
            // task list hasn't been loaded yet (the task views will not reflect the task list)
            return;
        }

        int centerPageIndex = getPageNearestToCenterOfScreen();
        int numChildren = getChildCount();
        int lower = Math.max(0, centerPageIndex - 2);
        int upper = Math.min(centerPageIndex + 2, numChildren - 1);

        // Update the task data for the in/visible children
        for (int i = 0; i < getTaskViewCount(); i++) {
            TaskView taskView = getTaskViewAt(i);
            Task task = taskView.getTask();
            int index = indexOfChild(taskView);
            boolean visible = lower <= index && index <= upper;
            if (visible) {
                if (task == mTmpRunningTask) {
                    // Skip loading if this is the task that we are animating into
                    continue;
                }
                if (!mHasVisibleTaskData.get(task.key.id)) {
                    taskView.onTaskListVisibilityChanged(true /* visible */);
                }
                mHasVisibleTaskData.put(task.key.id, visible);
            } else {
                if (mHasVisibleTaskData.get(task.key.id)) {
                    taskView.onTaskListVisibilityChanged(false /* visible */);
                }
                mHasVisibleTaskData.delete(task.key.id);
            }
        }
    }

    /**
     * Unloads any associated data from the currently visible tasks
     */
    private void unloadVisibleTaskData() {
        for (int i = 0; i < mHasVisibleTaskData.size(); i++) {
            if (mHasVisibleTaskData.valueAt(i)) {
                TaskView taskView = getTaskView(mHasVisibleTaskData.keyAt(i));
                if (taskView != null) {
                    taskView.onTaskListVisibilityChanged(false /* visible */);
                }
            }
        }
        mHasVisibleTaskData.clear();
    }

    @Override
    public void onHighResLoadingStateChanged(boolean enabled) {
        // Whenever the high res loading state changes, poke each of the visible tasks to see if
        // they want to updated their thumbnail state
        for (int i = 0; i < mHasVisibleTaskData.size(); i++) {
            if (mHasVisibleTaskData.valueAt(i)) {
                TaskView taskView = getTaskView(mHasVisibleTaskData.keyAt(i));
                if (taskView != null) {
                    // Poke the view again, which will trigger it to load high res if the state
                    // is enabled
                    taskView.onTaskListVisibilityChanged(true /* visible */);
                }
            }
        }
    }

    public abstract void startHome();

    /** `true` if there is a +1 space available in overview. */
    public boolean hasRecentsExtraCard() {
        return false;
    }

    public void reset() {
        setCurrentTask(-1);
        mIgnoreResetTaskId = -1;
        mTaskListChangeId = -1;

        mRecentsAnimationController = null;
        mRecentsAnimationTargets = null;

        unloadVisibleTaskData();
        setCurrentPage(0);
        mDwbToastShown = false;
        mActivity.getSystemUiController().updateUiState(UI_STATE_OVERVIEW, 0);
        LayoutUtils.setViewEnabled(mActionsView, true);
        if (mOrientationState.setGestureActive(false)) {
            updateOrientationHandler();
        }
    }

    public @Nullable TaskView getRunningTaskView() {
        return getTaskView(mRunningTaskId);
    }

    public int getRunningTaskIndex() {
        return getTaskIndexForId(mRunningTaskId);
    }

    /**
     * Get the index of the task view whose id matches {@param taskId}.
     * @return -1 if there is no task view for the task id, else the index of the task view.
     */
    public int getTaskIndexForId(int taskId) {
        TaskView tv = getTaskView(taskId);
        return tv == null ? -1 : indexOfChild(tv);
    }

    public int getTaskViewStartIndex() {
        return mTaskViewStartIndex;
    }

    /**
     * Reloads the view if anything in recents changed.
     */
    public void reloadIfNeeded() {
        if (!mModel.isTaskListValid(mTaskListChangeId)) {
            mTaskListChangeId = mModel.getTasks(this::applyLoadPlan);
        }
    }

    /**
     * Called when a gesture from an app is starting.
     */
    public void onGestureAnimationStart(RunningTaskInfo runningTaskInfo) {
        // This needs to be called before the other states are set since it can create the task view
        if (mOrientationState.setGestureActive(true)) {
            updateOrientationHandler();
        }

<<<<<<< HEAD
        showCurrentTask(runningTaskId);
=======
        showCurrentTask(runningTaskInfo);
>>>>>>> 75bf867d
        setEnableFreeScroll(false);
        setEnableDrawingLiveTile(false);
        setRunningTaskHidden(true);
        setRunningTaskIconScaledDown(true);
        mActionsView.updateHiddenFlags(HIDDEN_GESTURE_RUNNING, true);
    }

    /**
     * Called only when a swipe-up gesture from an app has completed. Only called after
     * {@link #onGestureAnimationStart} and {@link #onGestureAnimationEnd()}.
     */
    public void onSwipeUpAnimationSuccess() {
        if (getRunningTaskView() != null) {
            float startProgress = ENABLE_QUICKSTEP_LIVE_TILE.get() && mLiveTileOverlayAttached
                    ? LiveTileOverlay.INSTANCE.cancelIconAnimation()
                    : 0f;
            animateUpRunningTaskIconScale(startProgress);
        }
        setSwipeDownShouldLaunchApp(true);
    }

    private void animateRecentsRotationInPlace(int newRotation) {
        if (mOrientationState.canRecentsActivityRotate()) {
            // Let system take care of the rotation
            return;
        }
        AnimatorSet pa = setRecentsChangedOrientation(true);
        pa.addListener(AnimationSuccessListener.forRunnable(() -> {
            setLayoutRotation(newRotation, mOrientationState.getDisplayRotation());
            mActivity.getDragLayer().recreateControllers();
            rotateAllChildTasks();
            setRecentsChangedOrientation(false).start();
        }));
        pa.start();
    }

    public AnimatorSet setRecentsChangedOrientation(boolean fadeInChildren) {
        getRunningTaskIndex();
        int runningIndex = getCurrentPage();
        AnimatorSet as = new AnimatorSet();
        for (int i = 0; i < getTaskViewCount(); i++) {
            if (runningIndex == i) {
                continue;
            }
            View taskView = getTaskViewAt(i);
            as.play(ObjectAnimator.ofFloat(taskView, View.ALPHA, fadeInChildren ? 0 : 1));
        }
        return as;
    }


    private void rotateAllChildTasks() {
        for (int i = 0; i < getTaskViewCount(); i++) {
            getTaskViewAt(i).setOrientationState(mOrientationState);
        }
    }

    /**
     * Called when a gesture from an app has finished.
     */
    public void onGestureAnimationEnd() {
        if (mOrientationState.setGestureActive(false)) {
            updateOrientationHandler();
        }

        setOnScrollChangeListener(null);
        setEnableFreeScroll(true);
        setEnableDrawingLiveTile(true);
        if (!ENABLE_QUICKSTEP_LIVE_TILE.get()) {
            setRunningTaskViewShowScreenshot(true);
        }
        setRunningTaskHidden(false);
        animateUpRunningTaskIconScale();
        animateActionsViewIn();
    }

    /**
     * Returns true if we should add a dummy taskView for the running task id
     */
    protected boolean shouldAddDummyTaskView(RunningTaskInfo runningTaskInfo) {
        return runningTaskInfo != null && getTaskView(runningTaskInfo.taskId) == null;
    }

    /**
     * Creates a task view (if necessary) to represent the task with the {@param runningTaskId}.
     *
     * All subsequent calls to reload will keep the task as the first item until {@link #reset()}
     * is called.  Also scrolls the view to this task.
     */
    public void showCurrentTask(RunningTaskInfo runningTaskInfo) {
        if (shouldAddDummyTaskView(runningTaskInfo)) {
            boolean wasEmpty = getChildCount() == 0;
            // Add an empty view for now until the task plan is loaded and applied
            final TaskView taskView = mTaskViewPool.getView();
            addView(taskView, mTaskViewStartIndex);
            if (wasEmpty) {
                addView(mClearAllButton);
            }
            // The temporary running task is only used for the duration between the start of the
            // gesture and the task list is loaded and applied
            mTmpRunningTask = Task.from(new TaskKey(runningTaskInfo), runningTaskInfo, false);
            taskView.bind(mTmpRunningTask, mOrientationState);

            // Measure and layout immediately so that the scroll values is updated instantly
            // as the user might be quick-switching
            measure(makeMeasureSpec(getMeasuredWidth(), EXACTLY),
                    makeMeasureSpec(getMeasuredHeight(), EXACTLY));
            layout(getLeft(), getTop(), getRight(), getBottom());
        }

        boolean runningTaskTileHidden = mRunningTaskTileHidden;
        setCurrentTask(runningTaskInfo == null ? -1 : runningTaskInfo.taskId);
        setCurrentPage(getRunningTaskIndex());
        setRunningTaskViewShowScreenshot(false);
        setRunningTaskHidden(runningTaskTileHidden);

        // Reload the task list
        mTaskListChangeId = mModel.getTasks(this::applyLoadPlan);
    }

    /**
     * Sets the running task id, cleaning up the old running task if necessary.
     * @param runningTaskId
     */
    public void setCurrentTask(int runningTaskId) {
        if (mRunningTaskId == runningTaskId) {
            return;
        }

        if (mRunningTaskId != -1) {
            // Reset the state on the old running task view
            setRunningTaskIconScaledDown(false);
            setRunningTaskViewShowScreenshot(true);
            setRunningTaskHidden(false);
        }
        mRunningTaskId = runningTaskId;
    }

    /**
     * Hides the tile associated with {@link #mRunningTaskId}
     */
    public void setRunningTaskHidden(boolean isHidden) {
        mRunningTaskTileHidden = isHidden;
        TaskView runningTask = getRunningTaskView();
        if (runningTask != null) {
            runningTask.setStableAlpha(isHidden ? 0 : mContentAlpha);
            if (!isHidden) {
                AccessibilityManagerCompat.sendCustomAccessibilityEvent(runningTask,
                        AccessibilityEvent.TYPE_VIEW_FOCUSED, null);
            }
        }
    }

    private void setRunningTaskViewShowScreenshot(boolean showScreenshot) {
        if (ENABLE_QUICKSTEP_LIVE_TILE.get()) {
            TaskView runningTaskView = getRunningTaskView();
            if (runningTaskView != null) {
                runningTaskView.setShowScreenshot(showScreenshot);
            }
        }
    }

    public void showNextTask() {
        TaskView runningTaskView = getRunningTaskView();
        if (runningTaskView == null) {
            // Launch the first task
            if (getTaskViewCount() > 0) {
                getTaskViewAt(0).launchTask(true);
            }
        } else {
            if (getNextTaskView() != null) {
                getNextTaskView().launchTask(true);
            } else {
                runningTaskView.launchTask(true);
            }
        }
    }

    public void setRunningTaskIconScaledDown(boolean isScaledDown) {
        if (mRunningTaskIconScaledDown != isScaledDown) {
            mRunningTaskIconScaledDown = isScaledDown;
            applyRunningTaskIconScale();
        }
    }

    public boolean isTaskIconScaledDown(TaskView taskView) {
        return mRunningTaskIconScaledDown && getRunningTaskView() == taskView;
    }

    private void applyRunningTaskIconScale() {
        TaskView firstTask = getRunningTaskView();
        if (firstTask != null) {
            firstTask.setIconScaleAndDim(mRunningTaskIconScaledDown ? 0 : 1);
        }
    }

    private void animateActionsViewIn() {
        mActionsView.updateHiddenFlags(HIDDEN_GESTURE_RUNNING, false);
        ObjectAnimator anim = ObjectAnimator.ofFloat(
                mActionsView.getVisibilityAlpha(), MultiValueAlpha.VALUE, 0, 1);
        anim.setDuration(TaskView.SCALE_ICON_DURATION);
        anim.start();
    }

    public void animateUpRunningTaskIconScale() {
        animateUpRunningTaskIconScale(0);
    }

    public void animateUpRunningTaskIconScale(float startProgress) {
        mRunningTaskIconScaledDown = false;
        TaskView firstTask = getRunningTaskView();
        if (firstTask != null) {
            firstTask.animateIconScaleAndDimIntoView();
            firstTask.setIconScaleAnimStartProgress(startProgress);
        }
    }

    private void enableLayoutTransitions() {
        if (mLayoutTransition == null) {
            mLayoutTransition = new LayoutTransition();
            mLayoutTransition.enableTransitionType(LayoutTransition.APPEARING);
            mLayoutTransition.setDuration(ADDITION_TASK_DURATION);
            mLayoutTransition.setStartDelay(LayoutTransition.APPEARING, 0);

            mLayoutTransition.addTransitionListener(new TransitionListener() {
                @Override
                public void startTransition(LayoutTransition transition, ViewGroup viewGroup,
                    View view, int i) {
                }

                @Override
                public void endTransition(LayoutTransition transition, ViewGroup viewGroup,
                    View view, int i) {
                    // When the unpinned task is added, snap to first page and disable transitions
                    if (view instanceof TaskView) {
                        snapToPage(0);
                        disableLayoutTransitions();
                    }

                }
            });
        }
        setLayoutTransition(mLayoutTransition);
    }

    private void disableLayoutTransitions() {
        setLayoutTransition(null);
    }

    public void setSwipeDownShouldLaunchApp(boolean swipeDownShouldLaunchApp) {
        mSwipeDownShouldLaunchApp = swipeDownShouldLaunchApp;
    }

    public boolean shouldSwipeDownLaunchApp() {
        return mSwipeDownShouldLaunchApp;
    }

    public interface PageCallbacks {

        /**
         * Updates the page UI based on scroll params.
         */
        default void onPageScroll(ScrollState scrollState) {}
    }

    public static class ScrollState extends CurveProperties {

        /**
         * The progress from 0 to 1, where 0 is the center
         * of the screen and 1 is the edge of the screen.
         */
        public float linearInterpolation;

        /**
         * The amount by which all the content is scrolled relative to the end of the list.
         */
        public float scrollFromEdge;

        /**
         * Updates linearInterpolation for the provided child position
         */
        public void updateInterpolation(float childStart, int pageSpacing) {
            float pageCenter = childStart + halfPageSize;
            float distanceFromScreenCenter = screenCenter - pageCenter;
            float distanceToReachEdge = halfScreenSize + halfPageSize + pageSpacing;
            linearInterpolation = Math.min(1,
                    Math.abs(distanceFromScreenCenter) / distanceToReachEdge);
        }
    }

    public void setIgnoreResetTask(int taskId) {
        mIgnoreResetTaskId = taskId;
    }

    public void clearIgnoreResetTask(int taskId) {
        if (mIgnoreResetTaskId == taskId) {
            mIgnoreResetTaskId = -1;
        }
    }

    private void addDismissedTaskAnimations(View taskView, long duration, PendingAnimation anim) {
        // Use setFloat instead of setViewAlpha as we want to keep the view visible even when it's
        // alpha is set to 0 so that it can be recycled in the view pool properly
        anim.setFloat(taskView, VIEW_ALPHA, 0, ACCEL_2);
        FloatProperty<View> secondaryViewTranslate =
            mOrientationHandler.getSecondaryViewTranslate();
        int secondaryTaskDimension = mOrientationHandler.getSecondaryDimension(taskView);
        int verticalFactor = mOrientationHandler.getTaskDismissDirectionFactor();

        ResourceProvider rp = DynamicResource.provider(mActivity);
        SpringProperty sp = new SpringProperty(SpringProperty.FLAG_CAN_SPRING_ON_START)
                .setDampingRatio(rp.getFloat(R.dimen.dismiss_task_trans_y_damping_ratio))
                .setStiffness(rp.getFloat(R.dimen.dismiss_task_trans_y_stiffness));

        anim.add(ObjectAnimator.ofFloat(taskView, secondaryViewTranslate,
                verticalFactor * secondaryTaskDimension).setDuration(duration), LINEAR, sp);
    }

    private void removeTask(TaskView taskView, int index, EndState endState) {
        if (taskView.getTask() != null) {
            ActivityManagerWrapper.getInstance().removeTask(taskView.getTask().key.id);
            ComponentKey compKey = TaskUtils.getLaunchComponentKeyForTask(taskView.getTask().key);
            mActivity.getUserEventDispatcher().logTaskLaunchOrDismiss(
                    endState.logAction, Direction.UP, index, compKey);
            mActivity.getStatsLogManager().logger().withItemInfo(taskView.getItemInfo())
                    .log(LAUNCHER_TASK_DISMISS_SWIPE_UP);
        }
    }

    public PendingAnimation createTaskDismissAnimation(TaskView taskView, boolean animateTaskView,
            boolean shouldRemoveTask, long duration) {
        if (mPendingAnimation != null) {
            mPendingAnimation.finish(false, Touch.SWIPE);
        }
        PendingAnimation anim = new PendingAnimation(duration);

        int count = getPageCount();
        if (count == 0) {
            return anim;
        }

        int[] oldScroll = new int[count];
        int[] newScroll = new int[count];
        getPageScrolls(oldScroll, false, SIMPLE_SCROLL_LOGIC);
        getPageScrolls(newScroll, false, (v) -> v.getVisibility() != GONE && v != taskView);
        int taskCount = getTaskViewCount();
        int scrollDiffPerPage = 0;
        if (count > 1) {
            scrollDiffPerPage = Math.abs(oldScroll[1] - oldScroll[0]);
        }
        int draggedIndex = indexOfChild(taskView);

        boolean needsCurveUpdates = false;
        for (int i = 0; i < count; i++) {
            View child = getChildAt(i);
            if (child == taskView) {
                if (animateTaskView) {
                    addDismissedTaskAnimations(taskView, duration, anim);
                }
            } else {
                // If we just take newScroll - oldScroll, everything to the right of dragged task
                // translates to the left. We need to offset this in some cases:
                // - In RTL, add page offset to all pages, since we want pages to move to the right
                // Additionally, add a page offset if:
                // - Current page is rightmost page (leftmost for RTL)
                // - Dragging an adjacent page on the left side (right side for RTL)
                int offset = mIsRtl ? scrollDiffPerPage : 0;
                if (mCurrentPage == draggedIndex) {
                    int lastPage = taskCount - 1;
                    if (mCurrentPage == lastPage) {
                        offset += mIsRtl ? -scrollDiffPerPage : scrollDiffPerPage;
                    }
                } else {
                    // Dragging an adjacent page.
                    int negativeAdjacent = mCurrentPage - 1; // (Right in RTL, left in LTR)
                    if (draggedIndex == negativeAdjacent) {
                        offset += mIsRtl ? -scrollDiffPerPage : scrollDiffPerPage;
                    }
                }
                int scrollDiff = newScroll[i] - oldScroll[i] + offset;
                if (scrollDiff != 0) {
                    Property translationProperty = mOrientationHandler.getPrimaryViewTranslate();

                    ResourceProvider rp = DynamicResource.provider(mActivity);
                    SpringProperty sp = new SpringProperty(SpringProperty.FLAG_CAN_SPRING_ON_END)
                            .setDampingRatio(
                                    rp.getFloat(R.dimen.dismiss_task_trans_x_damping_ratio))
                            .setStiffness(rp.getFloat(R.dimen.dismiss_task_trans_x_stiffness));
                    anim.add(ObjectAnimator.ofFloat(child, translationProperty, scrollDiff)
                            .setDuration(duration), ACCEL, sp);
                    needsCurveUpdates = true;
                }
            }
        }

        if (needsCurveUpdates) {
            anim.addOnFrameCallback(this::updateCurveProperties);
        }

        // Add a tiny bit of translation Z, so that it draws on top of other views
        if (animateTaskView) {
            taskView.setTranslationZ(0.1f);
        }

        mPendingAnimation = anim;
        mPendingAnimation.addEndListener(new Consumer<EndState>() {
            @Override
            public void accept(EndState endState) {
                if (ENABLE_QUICKSTEP_LIVE_TILE.get() &&
                        taskView.isRunningTask() && endState.isSuccess) {
                    finishRecentsAnimation(true /* toHome */, () -> onEnd(endState));
                } else {
                    onEnd(endState);
                }
            }

            @SuppressWarnings("WrongCall")
            private void onEnd(EndState endState) {
                if (endState.isSuccess) {
                    if (shouldRemoveTask) {
                        removeTask(taskView, draggedIndex, endState);
                    }

                    int pageToSnapTo = mCurrentPage;
                    if (draggedIndex < pageToSnapTo ||
                            pageToSnapTo == (getTaskViewCount() - 1)) {
                        pageToSnapTo -= 1;
                    }
                    removeViewInLayout(taskView);

                    if (getTaskViewCount() == 0) {
                        removeViewInLayout(mClearAllButton);
                        startHome();
                    } else {
                        snapToPageImmediately(pageToSnapTo);
                    }
                    // Update the layout synchronously so that the position of next view is
                    // immediately available.
                    onLayout(false /*  changed */, getLeft(), getTop(), getRight(), getBottom());
                }
                resetTaskVisuals();
                mPendingAnimation = null;
            }
        });
        return anim;
    }

    public PendingAnimation createAllTasksDismissAnimation(long duration) {
        if (FeatureFlags.IS_STUDIO_BUILD && mPendingAnimation != null) {
            throw new IllegalStateException("Another pending animation is still running");
        }
        PendingAnimation anim = new PendingAnimation(duration);

        int count = getTaskViewCount();
        for (int i = 0; i < count; i++) {
            addDismissedTaskAnimations(getTaskViewAt(i), duration, anim);
        }

        mPendingAnimation = anim;
        mPendingAnimation.addEndListener((endState) -> {
            if (endState.isSuccess) {
                // Remove all the task views now
                ActivityManagerWrapper.getInstance().removeAllRecentTasks();
                removeTasksViewsAndClearAllButton();
                startHome();
            }
            mPendingAnimation = null;
        });
        return anim;
    }

    private boolean snapToPageRelative(int pageCount, int delta, boolean cycle) {
        if (pageCount == 0) {
            return false;
        }
        final int newPageUnbound = getNextPage() + delta;
        if (!cycle && (newPageUnbound < 0 || newPageUnbound >= pageCount)) {
            return false;
        }
        snapToPage((newPageUnbound + pageCount) % pageCount);
        getChildAt(getNextPage()).requestFocus();
        return true;
    }

    protected void runDismissAnimation(PendingAnimation pendingAnim) {
        AnimatorPlaybackController controller = pendingAnim.createPlaybackController();
        controller.dispatchOnStart();
        controller.setEndAction(() -> pendingAnim.finish(true, Touch.SWIPE));
        controller.getAnimationPlayer().setInterpolator(FAST_OUT_SLOW_IN);
        controller.start();
    }

    public void dismissTask(TaskView taskView, boolean animateTaskView, boolean removeTask) {
        runDismissAnimation(createTaskDismissAnimation(taskView, animateTaskView, removeTask,
                DISMISS_TASK_DURATION));
    }

    @SuppressWarnings("unused")
    private void dismissAllTasks(View view) {
        runDismissAnimation(createAllTasksDismissAnimation(DISMISS_TASK_DURATION));
        mActivity.getUserEventDispatcher().logActionOnControl(TAP, CLEAR_ALL_BUTTON);
    }

    private void dismissCurrentTask() {
        TaskView taskView = getNextPageTaskView();
        if (taskView != null) {
            dismissTask(taskView, true /*animateTaskView*/, true /*removeTask*/);
        }
    }

    @Override
    public boolean dispatchKeyEvent(KeyEvent event) {
        if (event.getAction() == KeyEvent.ACTION_DOWN) {
            switch (event.getKeyCode()) {
                case KeyEvent.KEYCODE_TAB:
                    return snapToPageRelative(getTaskViewCount(), event.isShiftPressed() ? -1 : 1,
                            event.isAltPressed() /* cycle */);
                case KeyEvent.KEYCODE_DPAD_RIGHT:
                    return snapToPageRelative(getPageCount(), mIsRtl ? -1 : 1, false /* cycle */);
                case KeyEvent.KEYCODE_DPAD_LEFT:
                    return snapToPageRelative(getPageCount(), mIsRtl ? 1 : -1, false /* cycle */);
                case KeyEvent.KEYCODE_DEL:
                case KeyEvent.KEYCODE_FORWARD_DEL:
                    dismissCurrentTask();
                    return true;
                case KeyEvent.KEYCODE_NUMPAD_DOT:
                    if (event.isAltPressed()) {
                        // Numpad DEL pressed while holding Alt.
                        dismissCurrentTask();
                        return true;
                    }
            }
        }
        return super.dispatchKeyEvent(event);
    }

    @Override
    protected void onFocusChanged(boolean gainFocus, int direction,
            @Nullable Rect previouslyFocusedRect) {
        super.onFocusChanged(gainFocus, direction, previouslyFocusedRect);
        if (gainFocus && getChildCount() > 0) {
            switch (direction) {
                case FOCUS_FORWARD:
                    setCurrentPage(0);
                    break;
                case FOCUS_BACKWARD:
                case FOCUS_RIGHT:
                case FOCUS_LEFT:
                    setCurrentPage(getChildCount() - 1);
                    break;
            }
        }
    }

    public float getContentAlpha() {
        return mContentAlpha;
    }

    public void setContentAlpha(float alpha) {
        if (alpha == mContentAlpha) {
            return;
        }
        alpha = Utilities.boundToRange(alpha, 0, 1);
        mContentAlpha = alpha;
        for (int i = getTaskViewCount() - 1; i >= 0; i--) {
            TaskView child = getTaskViewAt(i);
            if (!mRunningTaskTileHidden || child.getTask().key.id != mRunningTaskId) {
                child.setStableAlpha(alpha);
            }
        }
        mClearAllButton.setContentAlpha(mContentAlpha);
        int alphaInt = Math.round(alpha * 255);
        mEmptyMessagePaint.setAlpha(alphaInt);
        mEmptyIcon.setAlpha(alphaInt);
        mActionsView.getContentAlpha().setValue(mContentAlpha);

        if (alpha > 0) {
            setVisibility(VISIBLE);
        } else if (!mFreezeViewVisibility) {
            setVisibility(GONE);
        }
    }

    /**
     * Freezes the view visibility change. When frozen, the view will not change its visibility
     * to gone due to alpha changes.
     */
    public void setFreezeViewVisibility(boolean freezeViewVisibility) {
        if (mFreezeViewVisibility != freezeViewVisibility) {
            mFreezeViewVisibility = freezeViewVisibility;
            if (!mFreezeViewVisibility) {
                setVisibility(mContentAlpha > 0 ? VISIBLE : GONE);
            }
        }
    }

    @Override
    public void setVisibility(int visibility) {
        super.setVisibility(visibility);
        if (mActionsView != null) {
            mActionsView.updateHiddenFlags(HIDDEN_NO_RECENTS, visibility != VISIBLE);
        }
    }

    @Override
    protected void onConfigurationChanged(Configuration newConfig) {
        super.onConfigurationChanged(newConfig);
        if (mOrientationState.setActivityConfiguration(newConfig)) {
            updateOrientationHandler();
        }
    }

    public void setLayoutRotation(int touchRotation, int displayRotation) {
        if (mOrientationState.update(touchRotation, displayRotation)) {
            updateOrientationHandler();
        }
    }

    private void updateOrientationHandler() {
        mOrientationHandler = mOrientationState.getOrientationHandler();
        mIsRtl = mOrientationHandler.getRecentsRtlSetting(getResources());
        setLayoutDirection(mIsRtl
                ? View.LAYOUT_DIRECTION_RTL
                : View.LAYOUT_DIRECTION_LTR);
        mClearAllButton.setLayoutDirection(mIsRtl
                ? View.LAYOUT_DIRECTION_LTR
                : View.LAYOUT_DIRECTION_RTL);
        mClearAllButton.setRotation(mOrientationHandler.getDegreesRotated());
        mActivity.getDragLayer().recreateControllers();
        boolean isInLandscape = mOrientationState.getTouchRotation() != ROTATION_0
                || mOrientationState.getRecentsActivityRotation() != ROTATION_0;
        mActionsView.updateHiddenFlags(HIDDEN_NON_ZERO_ROTATION,
                !mOrientationState.canRecentsActivityRotate() && isInLandscape);
        resetPaddingFromTaskSize();
        requestLayout();
        // Reapply the current page to update page scrolls.
        setCurrentPage(mCurrentPage);
    }

    public RecentsOrientedState getPagedViewOrientedState() {
        return mOrientationState;
    }

    public PagedOrientationHandler getPagedOrientationHandler() {
        return mOrientationHandler;
    }

    @Nullable
    public TaskView getNextTaskView() {
        return getTaskViewAtByAbsoluteIndex(getRunningTaskIndex() + 1);
    }

    @Nullable
    public TaskView getCurrentPageTaskView() {
        return getTaskViewAtByAbsoluteIndex(getCurrentPage());
    }

    @Nullable
    public TaskView getNextPageTaskView() {
        return getTaskViewAtByAbsoluteIndex(getNextPage());
    }

    @Nullable
    public TaskView getTaskViewNearestToCenterOfScreen() {
        return getTaskViewAtByAbsoluteIndex(getPageNearestToCenterOfScreen());
    }

    /**
     * Returns null instead of indexOutOfBoundsError when index is not in range
     */
    @Nullable
    public TaskView getTaskViewAt(int index) {
        return getTaskViewAtByAbsoluteIndex(index + mTaskViewStartIndex);
    }

    @Nullable
    private TaskView getTaskViewAtByAbsoluteIndex(int index) {
        if (index < getChildCount() && index >= 0) {
            View child = getChildAt(index);
            return child instanceof TaskView ? (TaskView) child : null;
        }
        return null;
    }

    public void setOnEmptyMessageUpdatedListener(OnEmptyMessageUpdatedListener listener) {
        mOnEmptyMessageUpdatedListener = listener;
    }

    public void updateEmptyMessage() {
        boolean isEmpty = getTaskViewCount() == 0;
        boolean hasSizeChanged = mLastMeasureSize.x != getWidth()
                || mLastMeasureSize.y != getHeight();
        if (isEmpty == mShowEmptyMessage && !hasSizeChanged) {
            return;
        }
        setContentDescription(isEmpty ? mEmptyMessage : "");
        mShowEmptyMessage = isEmpty;
        updateEmptyStateUi(hasSizeChanged);
        invalidate();

        if (mOnEmptyMessageUpdatedListener != null) {
            mOnEmptyMessageUpdatedListener.onEmptyMessageUpdated(mShowEmptyMessage);
        }
    }

    @Override
    protected void onLayout(boolean changed, int left, int top, int right, int bottom) {
        super.onLayout(changed, left, top, right, bottom);

        updateEmptyStateUi(changed);

        // Update the pivots such that when the task is scaled, it fills the full page
        getTaskSize(mTempRect);
        getPagedViewOrientedState().getFullScreenScaleAndPivot(
                mTempRect, mActivity.getDeviceProfile(), mTempPointF);
        setPivotX(mTempPointF.x);
        setPivotY(mTempPointF.y);
        setTaskModalness(mTaskModalness);
        updatePageOffsets();
        setImportantForAccessibility(isModal() ? IMPORTANT_FOR_ACCESSIBILITY_NO
                : IMPORTANT_FOR_ACCESSIBILITY_AUTO);
    }

    private void updatePageOffsets() {
        float offset = mAdjacentPageOffset * getWidth();
        float modalOffset = ACCEL_0_75.getInterpolation(mTaskModalness) * getWidth();
        if (mIsRtl) {
            offset = -offset;
            modalOffset = -modalOffset;
        }
        int count = getChildCount();

        TaskView runningTask = mRunningTaskId == -1 || !mRunningTaskTileHidden
                ? null : getTaskView(mRunningTaskId);
        int midPoint = runningTask == null ? -1 : indexOfChild(runningTask);
        int currentPage = getCurrentPage();

        for (int i = 0; i < count; i++) {
            float translation = i == midPoint ? 0 : (i < midPoint ? -offset : offset);
            float modalTranslation =
                    i == currentPage ? 0 : (i < currentPage ? -modalOffset : modalOffset);
            getChildAt(i).setTranslationX(translation + modalTranslation);
        }
        updateCurveProperties();
    }

    /**
     * TODO: Do not assume motion across X axis for adjacent page
     */
    public float getPageOffsetScale() {
        return Math.max(getWidth(), 1);
    }

    /**
     * Resets the visuals when exit modal state.
     */
    public void resetModalVisuals() {
        TaskView taskView = getCurrentPageTaskView();
        if (taskView != null) {
            taskView.getThumbnail().getTaskOverlay().resetModalVisuals();
        }
    }

    private void updateDeadZoneRects() {
        // Get the deadzone rect surrounding the clear all button to not dismiss overview to home
        mClearAllButtonDeadZoneRect.setEmpty();
        if (mClearAllButton.getWidth() > 0) {
            int verticalMargin = getResources()
                    .getDimensionPixelSize(R.dimen.recents_clear_all_deadzone_vertical_margin);
            mClearAllButton.getHitRect(mClearAllButtonDeadZoneRect);
            mClearAllButtonDeadZoneRect.inset(-getPaddingRight() / 2, -verticalMargin);
        }

        // Get the deadzone rect between the task views
        mTaskViewDeadZoneRect.setEmpty();
        int count = getTaskViewCount();
        if (count > 0) {
            final View taskView = getTaskViewAt(0);
            getTaskViewAt(count - 1).getHitRect(mTaskViewDeadZoneRect);
            mTaskViewDeadZoneRect.union(taskView.getLeft(), taskView.getTop(), taskView.getRight(),
                    taskView.getBottom());
        }
    }

    private void updateEmptyStateUi(boolean sizeChanged) {
        boolean hasValidSize = getWidth() > 0 && getHeight() > 0;
        if (sizeChanged && hasValidSize) {
            mEmptyTextLayout = null;
            mLastMeasureSize.set(getWidth(), getHeight());
        }

        if (mShowEmptyMessage && hasValidSize && mEmptyTextLayout == null) {
            int availableWidth = mLastMeasureSize.x - mEmptyMessagePadding - mEmptyMessagePadding;
            mEmptyTextLayout = StaticLayout.Builder.obtain(mEmptyMessage, 0, mEmptyMessage.length(),
                    mEmptyMessagePaint, availableWidth)
                    .setAlignment(Layout.Alignment.ALIGN_CENTER)
                    .build();
            int totalHeight = mEmptyTextLayout.getHeight()
                    + mEmptyMessagePadding + mEmptyIcon.getIntrinsicHeight();

            int top = (mLastMeasureSize.y - totalHeight) / 2;
            int left = (mLastMeasureSize.x - mEmptyIcon.getIntrinsicWidth()) / 2;
            mEmptyIcon.setBounds(left, top, left + mEmptyIcon.getIntrinsicWidth(),
                    top + mEmptyIcon.getIntrinsicHeight());
        }
    }

    @Override
    protected boolean verifyDrawable(Drawable who) {
        return super.verifyDrawable(who) || (mShowEmptyMessage && who == mEmptyIcon);
    }

    protected void maybeDrawEmptyMessage(Canvas canvas) {
        if (mShowEmptyMessage && mEmptyTextLayout != null) {
            // Offset to center in the visible (non-padded) part of RecentsView
            mTempRect.set(mInsets.left + getPaddingLeft(), mInsets.top + getPaddingTop(),
                    mInsets.right + getPaddingRight(), mInsets.bottom + getPaddingBottom());
            canvas.save();
            canvas.translate(getScrollX() + (mTempRect.left - mTempRect.right) / 2,
                    (mTempRect.top - mTempRect.bottom) / 2);
            mEmptyIcon.draw(canvas);
            canvas.translate(mEmptyMessagePadding,
                    mEmptyIcon.getBounds().bottom + mEmptyMessagePadding);
            mEmptyTextLayout.draw(canvas);
            canvas.restore();
        }
    }

    /**
     * Animate adjacent tasks off screen while scaling up.
     *
     * If launching one of the adjacent tasks, parallax the center task and other adjacent task
     * to the right.
     */
    public AnimatorSet createAdjacentPageAnimForTaskLaunch(TaskView tv) {
        AnimatorSet anim = new AnimatorSet();

        int taskIndex = indexOfChild(tv);
        int centerTaskIndex = getCurrentPage();
        boolean launchingCenterTask = taskIndex == centerTaskIndex;

        float toScale = getMaxScaleForFullScreen();
        if (launchingCenterTask) {
            RecentsView recentsView = tv.getRecentsView();
            anim.play(ObjectAnimator.ofFloat(recentsView, SCALE_PROPERTY, toScale));
            anim.play(ObjectAnimator.ofFloat(recentsView, FULLSCREEN_PROGRESS, 1));
        } else {
            // We are launching an adjacent task, so parallax the center and other adjacent task.
            float displacementX = tv.getWidth() * (toScale - tv.getCurveScale());
            anim.play(ObjectAnimator.ofFloat(getPageAt(centerTaskIndex), TRANSLATION_X,
                    mIsRtl ? -displacementX : displacementX));

            int otherAdjacentTaskIndex = centerTaskIndex + (centerTaskIndex - taskIndex);
            if (otherAdjacentTaskIndex >= 0 && otherAdjacentTaskIndex < getPageCount()) {
                anim.play(new PropertyListBuilder()
                        .translationX(mIsRtl ? -displacementX : displacementX)
                        .scale(1)
                        .build(getPageAt(otherAdjacentTaskIndex)));
            }
        }
        return anim;
    }

    /**
     * Returns the scale up required on the view, so that it coves the screen completely
     */
    public float getMaxScaleForFullScreen() {
        getTaskSize(mTempRect);
        return getPagedViewOrientedState().getFullScreenScaleAndPivot(
                mTempRect, mActivity.getDeviceProfile(), mTempPointF);
    }

    public PendingAnimation createTaskLaunchAnimation(
            TaskView tv, long duration, Interpolator interpolator) {
        if (FeatureFlags.IS_STUDIO_BUILD && mPendingAnimation != null) {
            throw new IllegalStateException("Another pending animation is still running");
        }

        int count = getTaskViewCount();
        if (count == 0) {
            return new PendingAnimation(duration);
        }

        int targetSysUiFlags = tv.getThumbnail().getSysUiStatusNavFlags();
        final boolean[] passedOverviewThreshold = new boolean[] {false};
        ValueAnimator progressAnim = ValueAnimator.ofFloat(0, 1);
        progressAnim.addUpdateListener(animator -> {
            // Once we pass a certain threshold, update the sysui flags to match the target
            // tasks' flags
            mActivity.getSystemUiController().updateUiState(UI_STATE_OVERVIEW,
                    animator.getAnimatedFraction() > UPDATE_SYSUI_FLAGS_THRESHOLD
                            ? targetSysUiFlags
                            : 0);

            onTaskLaunchAnimationUpdate(animator.getAnimatedFraction(), tv);

            // Passing the threshold from taskview to fullscreen app will vibrate
            final boolean passed = animator.getAnimatedFraction() >=
                    SUCCESS_TRANSITION_PROGRESS;
            if (passed != passedOverviewThreshold[0]) {
                passedOverviewThreshold[0] = passed;
                performHapticFeedback(HapticFeedbackConstants.VIRTUAL_KEY,
                        HapticFeedbackConstants.FLAG_IGNORE_VIEW_SETTING);
            }
        });

        AnimatorSet anim = createAdjacentPageAnimForTaskLaunch(tv);

        DepthController depthController = getDepthController();
        if (depthController != null) {
            ObjectAnimator depthAnimator = ObjectAnimator.ofFloat(depthController, DEPTH,
                    BACKGROUND_APP.getDepth(mActivity));
            anim.play(depthAnimator);
        }
        anim.play(progressAnim);
        anim.setInterpolator(interpolator);

        mPendingAnimation = new PendingAnimation(duration);
        mPendingAnimation.add(anim);
        mPendingAnimation.addEndListener((endState) -> {
            if (endState.isSuccess) {
                Consumer<Boolean> onLaunchResult = (result) -> {
                    onTaskLaunchAnimationEnd(result);
                    if (!result) {
                        tv.notifyTaskLaunchFailed(TAG);
                    }
                };
                tv.launchTask(false, onLaunchResult, getHandler());
                Task task = tv.getTask();
                if (task != null) {
                    mActivity.getUserEventDispatcher().logTaskLaunchOrDismiss(
                            endState.logAction, Direction.DOWN, indexOfChild(tv),
                            TaskUtils.getLaunchComponentKeyForTask(task.key));
                    mActivity.getStatsLogManager().logger().withItemInfo(tv.getItemInfo())
                            .log(LAUNCHER_TASK_LAUNCH_SWIPE_DOWN);
                }
            } else {
                onTaskLaunchAnimationEnd(false);
            }
            mPendingAnimation = null;
        });
        return mPendingAnimation;
    }

    protected void onTaskLaunchAnimationUpdate(float progress, TaskView tv) {
    }

    public abstract boolean shouldUseMultiWindowTaskSizeStrategy();

    protected void onTaskLaunchAnimationEnd(boolean success) {
        if (success) {
            resetTaskVisuals();
        }
    }

    /**
     * Called when task activity is launched
     */
    public void onTaskLaunched(Task task){ }

    @Override
    protected void notifyPageSwitchListener(int prevPage) {
        super.notifyPageSwitchListener(prevPage);
        loadVisibleTaskData();
        updateEnabledOverlays();
    }

    @Override
    protected String getCurrentPageDescription() {
        return "";
    }

    @Override
    public void addChildrenForAccessibility(ArrayList<View> outChildren) {
        // Add children in reverse order
        for (int i = getChildCount() - 1; i >= 0; --i) {
            outChildren.add(getChildAt(i));
        }
    }

    @Override
    public void onInitializeAccessibilityNodeInfo(AccessibilityNodeInfo info) {
        super.onInitializeAccessibilityNodeInfo(info);
        final AccessibilityNodeInfo.CollectionInfo
                collectionInfo = AccessibilityNodeInfo.CollectionInfo.obtain(
                1, getTaskViewCount(), false,
                AccessibilityNodeInfo.CollectionInfo.SELECTION_MODE_NONE);
        info.setCollectionInfo(collectionInfo);
    }

    @Override
    public void onInitializeAccessibilityEvent(AccessibilityEvent event) {
        super.onInitializeAccessibilityEvent(event);

        final int taskViewCount = getTaskViewCount();
        event.setScrollable(taskViewCount > 0);

        if (event.getEventType() == AccessibilityEvent.TYPE_VIEW_SCROLLED) {
            final int[] visibleTasks = getVisibleChildrenRange();
            event.setFromIndex(taskViewCount - visibleTasks[1]);
            event.setToIndex(taskViewCount - visibleTasks[0]);
            event.setItemCount(taskViewCount);
        }
    }

    @Override
    public CharSequence getAccessibilityClassName() {
        // To hear position-in-list related feedback from Talkback.
        return ListView.class.getName();
    }

    @Override
    protected boolean isPageOrderFlipped() {
        return true;
    }

    public void setEnableDrawingLiveTile(boolean enableDrawingLiveTile) {
        mEnableDrawingLiveTile = enableDrawingLiveTile;
    }

    public void redrawLiveTile(boolean mightNeedToRefill) { }

    // TODO: To be removed in a follow up CL
    public void setRecentsAnimationTargets(RecentsAnimationController recentsAnimationController,
            RecentsAnimationTargets recentsAnimationTargets) {
        mRecentsAnimationController = recentsAnimationController;
        mRecentsAnimationTargets = recentsAnimationTargets;
    }

    public void setLiveTileOverlayAttached(boolean liveTileOverlayAttached) {
        mLiveTileOverlayAttached = liveTileOverlayAttached;
    }

    public void updateLiveTileIcon(Drawable icon) {
        if (mLiveTileOverlayAttached) {
            LiveTileOverlay.INSTANCE.setIcon(icon);
        }
    }

    public void finishRecentsAnimation(boolean toRecents, Runnable onFinishComplete) {
        if (mRecentsAnimationController == null) {
            if (onFinishComplete != null) {
                onFinishComplete.run();
            }
            return;
        }

        mRecentsAnimationController.finish(toRecents, () -> {
            if (onFinishComplete != null) {
                onFinishComplete.run();
                // After we finish the recents animation, the current task id should be correctly
                // reset so that when the task is launched from Overview later, it goes through the
                // flow of starting a new task instead of finishing recents animation to app. A
                // typical example of this is (1) user swipes up from app to Overview (2) user
                // taps on QSB (3) user goes back to Overview and launch the most recent task.
                setCurrentTask(-1);
            }
        });
    }

    public void setDisallowScrollToClearAll(boolean disallowScrollToClearAll) {
        if (mDisallowScrollToClearAll != disallowScrollToClearAll) {
            mDisallowScrollToClearAll = disallowScrollToClearAll;
            updateMinAndMaxScrollX();
        }
    }

    @Override
    protected int computeMinScroll() {
        if (getTaskViewCount() > 0) {
            if (mDisallowScrollToClearAll) {
                // We aren't showing the clear all button,
                // so use the leftmost task as the min scroll.
                if (mIsRtl) {
                    return getScrollForPage(indexOfChild(getTaskViewAt(getTaskViewCount() - 1)));
                }
                return getScrollForPage(mTaskViewStartIndex);
            }
            if (mIsRtl) {
                return getScrollForPage(indexOfChild(getTaskViewAt(getTaskViewCount() - 1)) + 1);
            }
            return getScrollForPage(mTaskViewStartIndex);
        }
        return super.computeMinScroll();
    }

    @Override
    protected int computeMaxScroll() {
        if (getTaskViewCount() > 0) {
            if (mDisallowScrollToClearAll) {
                // We aren't showing the clear all button,
                // so use the rightmost task as the min scroll.
                if (mIsRtl) {
                    return getScrollForPage(mTaskViewStartIndex);
                }
                return getScrollForPage(indexOfChild(getTaskViewAt(getTaskViewCount() - 1)));
            }
            if (mIsRtl) {
                return getScrollForPage(mTaskViewStartIndex);
            }
            return getScrollForPage(indexOfChild(getTaskViewAt(getTaskViewCount() - 1)) + 1);
        }
        return super.computeMaxScroll();
    }

    public ClearAllButton getClearAllButton() {
        return mClearAllButton;
    }

    @Override
    protected boolean onOverscroll(int amount) {
        // overscroll should only be accepted on -1 direction (for clear all button)
        if ((amount > 0 && !mIsRtl) || (amount < 0 && mIsRtl)) return false;
        return super.onOverscroll(amount);
    }

    /**
     * @return How many pixels the running task is offset on the currently laid out dominant axis.
     */
    public int getScrollOffset() {
        return getScrollOffset(getRunningTaskIndex());
    }

    /**
     * @return How many pixels the page is offset on the currently laid out dominant axis.
     */
    public int getScrollOffset(int pageIndex) {
        if (pageIndex == -1) {
            return 0;
        }
        return getScrollForPage(pageIndex) - mOrientationHandler.getPrimaryScroll(this);
    }

    public Consumer<MotionEvent> getEventDispatcher(float navbarRotation) {
        float degreesRotated;
        if (navbarRotation == 0) {
            degreesRotated = mOrientationHandler.getDegreesRotated();
        } else {
            degreesRotated = -navbarRotation;
        }
        if (degreesRotated == 0) {
            return super::onTouchEvent;
        }

        // At this point the event coordinates have already been transformed, so we need to
        // undo that transformation since PagedView also accommodates for the transformation via
        // PagedOrientationHandler
        return e -> {
            if (navbarRotation != 0
                    && mOrientationState.isMultipleOrientationSupportedByDevice()
                    && !mOrientationState.getOrientationHandler().isLayoutNaturalToLauncher()) {
                mOrientationState.flipVertical(e);
                super.onTouchEvent(e);
                mOrientationState.flipVertical(e);
                return;
            }
            mOrientationState.transformEvent(-degreesRotated, e, true);
            super.onTouchEvent(e);
            mOrientationState.transformEvent(-degreesRotated, e, false);
        };
    }

    public TransformParams getLiveTileParams(
            boolean mightNeedToRefill) {
        return null;
    }

    private void updateEnabledOverlays() {
        int overlayEnabledPage = mOverlayEnabled ? getNextPage() : -1;
        int taskCount = getTaskViewCount();
        for (int i = mTaskViewStartIndex; i < mTaskViewStartIndex + taskCount; i++) {
            getTaskViewAtByAbsoluteIndex(i).setOverlayEnabled(i == overlayEnabledPage);
        }
    }

    public void setOverlayEnabled(boolean overlayEnabled) {
        if (mOverlayEnabled != overlayEnabled) {
            mOverlayEnabled = overlayEnabled;
            updateEnabledOverlays();
        }
    }

    /** If it's in the live tile mode, switch the running task into screenshot mode. */
    public void switchToScreenshot(ThumbnailData thumbnailData, Runnable onFinishRunnable) {
        TaskView taskView = getRunningTaskView();
        if (taskView != null) {
            taskView.setShowScreenshot(true);
            if (thumbnailData != null) {
                taskView.getThumbnail().setThumbnail(taskView.getTask(), thumbnailData);
            } else {
                taskView.getThumbnail().refresh();
            }
            ViewUtils.postDraw(taskView, onFinishRunnable);
        } else {
            onFinishRunnable.run();
        }
    }

    /**
     * The current task is fully modal (modalness = 1) when it is shown on its own in a modal
     * way. Modalness 0 means the task is shown in context with all the other tasks.
     */
    private void setTaskModalness(float modalness) {
        mTaskModalness = modalness;
        updatePageOffsets();
        if (getCurrentPageTaskView() != null) {
            getCurrentPageTaskView().setModalness(modalness);
        }
        // Only show actions view when it's modal for in-place landscape mode.
        boolean inPlaceLandscape = !mOrientationState.canRecentsActivityRotate()
                && mOrientationState.getTouchRotation() != ROTATION_0;
        mActionsView.updateHiddenFlags(HIDDEN_NON_ZERO_ROTATION, modalness < 1 && inPlaceLandscape);
    }

    @Nullable
    protected DepthController getDepthController() {
        return null;
    }

    @Override
    public void onSecondaryWindowBoundsChanged() {
        // Invalidate the task view size
        setInsets(mInsets);
        requestLayout();
    }

    /**
     * Enables or disables modal state for RecentsView
     * @param isModalState
     */
    public void setModalStateEnabled(boolean isModalState) { }

    public BaseActivityInterface getSizeStrategy() {
        return mSizeStrategy;
    }

    /**
     * Used to register callbacks for when our empty message state changes.
     *
     * @see #setOnEmptyMessageUpdatedListener(OnEmptyMessageUpdatedListener)
     * @see #updateEmptyMessage()
     */
    public interface OnEmptyMessageUpdatedListener {
        /** @param isEmpty Whether RecentsView is empty (i.e. has no children) */
        void onEmptyMessageUpdated(boolean isEmpty);
    }

    private static class PinnedStackAnimationListener<T extends BaseActivity> extends
            IPinnedStackAnimationListener.Stub {
        private T mActivity;

        public void setActivity(T activity) {
            mActivity = activity;
        }

        @Override
        public void onPinnedStackAnimationStarted() {
            // Needed for activities that auto-enter PiP, which will not trigger a remote
            // animation to be created
            mActivity.clearForceInvisibleFlag(STATE_HANDLER_INVISIBILITY_FLAGS);
        }
    }
}<|MERGE_RESOLUTION|>--- conflicted
+++ resolved
@@ -1049,11 +1049,7 @@
             updateOrientationHandler();
         }
 
-<<<<<<< HEAD
-        showCurrentTask(runningTaskId);
-=======
         showCurrentTask(runningTaskInfo);
->>>>>>> 75bf867d
         setEnableFreeScroll(false);
         setEnableDrawingLiveTile(false);
         setRunningTaskHidden(true);
